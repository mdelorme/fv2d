--- conflicted
+++ resolved
@@ -54,49 +54,12 @@
   }
 
   /**
-<<<<<<< HEAD
-   * @brief Lax-Liu quadrants
-   */
-  KOKKOS_INLINE_FUNCTION
-  void initLaxLiu(Array Q, int i, int j, const Params &params, const Geometry &geo) {
-    Pos pos = geo.mapc2p_center(i,j);
-
-    int qid = (pos[IX] < 0.5) + 2*(pos[IY] < 0.5);
-
-    switch(qid)
-    {
-      case 0: // tr
-        Q(j, i, IR) = 1.5;
-        Q(j, i, IU) = 0.0;
-        Q(j, i, IV) = 0.0;
-        Q(j, i, IP) = 1.5;
-        break;
-      case 1: // tl
-        Q(j, i, IR) = 0.5323;
-        Q(j, i, IU) = 1.206;
-        Q(j, i, IV) = 0.0;
-        Q(j, i, IP) = 0.3;
-        break;
-      case 2: // bl
-        Q(j, i, IR) = 0.5323;
-        Q(j, i, IU) = 0.0;
-        Q(j, i, IV) = 1.206;
-        Q(j, i, IP) = 0.3;
-        break;
-      case 3: // br
-        Q(j, i, IR) = 0.138;
-        Q(j, i, IU) = 1.206;
-        Q(j, i, IV) = 1.206;
-        Q(j, i, IP) = 0.029;
-      default: break;
-    }
-=======
    * @brief Sod Shock tube aligned along the diagonal.
    */
   KOKKOS_INLINE_FUNCTION
-  void initSod45(Array Q, int i, int j, const Params &params) {
-    auto [x, y] = getPos(params, i, j);
-    if (x > y) {
+  void initSod45(Array Q, int i, int j, const Params &params, const Geometry &geo) {
+    auto [x, y] = geo.mapc2p_center(i, j);
+    if (x < y) {
       Q(j, i, IR) = 1.0;
       Q(j, i, IP) = 1.0;
       Q(j, i, IU) = 0.0;
@@ -112,8 +75,8 @@
    * @brief Kelvin-Helmholtz
    */
   KOKKOS_INLINE_FUNCTION
-  void initKelvinHelmholtz(Array Q, int i, int j, const Params &params, const RandomPool &random_pool) {
-    real_t y = getPos(params, i, j)[IY] - 0.5;
+  void initKelvinHelmholtz(Array Q, int i, int j, const Params &params, const Geometry &geo, const RandomPool &random_pool) {
+    real_t y = geo.mapc2p_center(i, j)[IY] - 0.5;
     bool inside = abs(y) < 0.25;
 
     auto generator = random_pool.get_state();
@@ -132,8 +95,8 @@
    * @brief Kelvin-Helmholtz radial
    */
   KOKKOS_INLINE_FUNCTION
-  void initKelvinHelmholtzRadial(Array Q, int i, int j, const Params &params, const RandomPool &random_pool) {
-    auto [x, y] = getPos(params, i, j);
+  void initKelvinHelmholtzRadial(Array Q, int i, int j, const Params &params, const Geometry &geo, const RandomPool &random_pool) {
+    auto [x, y] = geo.mapc2p_center(i, j);
     x-=0.5; y-=0.5;
     real_t r = sqrt(x*x + y*y);
     const real_t nx = x/r;
@@ -165,8 +128,8 @@
    * @brief Riemann2D
    */
   KOKKOS_INLINE_FUNCTION
-  void initRiemann2D(Array Q, int i, int j, const Params &params) {
-    auto [x, y] = getPos(params, i, j);
+  void initRiemann2D(Array Q, int i, int j, const Params &params, const Geometry &geo) {
+    auto [x, y] = geo.mapc2p_center(i, j);
     int qid = (x < 0.5) + 2*(y < 0.5);
 
     State quadrants[4] = {
@@ -176,89 +139,8 @@
       {0.138,  1.206, 1.206, 0.029} // br
     };
     setStateInArray(Q, i, j, quadrants[qid]);
->>>>>>> 94c82343
-  }
-
-  /**
-   * @brief Sedov blast initial conditions
-   */
-  KOKKOS_INLINE_FUNCTION
-  void initBlast(Array Q, int i, int j, const Params &params, const Geometry &geo) {
-    real_t xmid = 0.5 * (params.xmin+params.xmax);
-    real_t ymid = 0.5 * (params.ymin+params.ymax);
-
-    Pos pos = geo.mapc2p_center(i,j);
-
-    real_t x = pos[IX];
-    real_t y = pos[IY];
-
-    real_t xr = xmid - x;
-    real_t yr = ymid - y;
-    real_t r = sqrt(xr*xr+yr*yr);
-
-    // const real_t xsize = (params.xmax - params.xmin);
-    // const real_t ysize = (params.ymax - params.ymin);
-    // const real_t blast_radius = 0.25 * ((xsize < ysize) ? xsize : ysize);
-    const real_t blast_radius = 0.2;
-
-    #if 0
-      if (r < blast_radius) {
-        Q(j, i, IR) = 1.0;
-        Q(j, i, IU) = 0.0;
-        Q(j, i, IV) = 0.0;
-        Q(j, i, IP) = 10.0;
-      }
-      else {
-        Q(j, i, IR) = 1.2;
-        Q(j, i, IU) = 0.0;
-        Q(j, i, IV) = 0.0;
-        Q(j, i, IP) = 0.1;
-      }
-
-    #else // lissage
-      // const real_t thck = 0.02;
-      const real_t thck = 0.005;
-      real_t tr = 0.5 * (tanh((r - blast_radius) / thck) + 1.0);
-      
-      Q(j, i, IR) = 1.0 * tr + 1.0 * (1-tr);
-      Q(j, i, IU) = 0.0;
-      Q(j, i, IV) = 0.0;
-      Q(j, i, IP) =  1.0 * tr + 5.0 * (1-tr);
-    #endif
-  }
-
-
-  KOKKOS_INLINE_FUNCTION
-  void initKelvinHelmholtz(Array Q, int i, int j, const Params &params, const Geometry &geo, const RandomPool &random_pool) {
-    Pos pos = geo.mapc2p_center(i,j);
-    real_t x = pos[IX];
-    real_t y = pos[IY];
-
-    constexpr real_t yl =  0.333;
-    constexpr real_t yh = 0.666;
-
-    auto generator = random_pool.get_state();
-    real_t pertx = 0.005 * (generator.drand(-1.0, 1.0));
-    real_t perty = 0.005 * (generator.drand(-1.0, 1.0));
-    random_pool.free_state(generator);
-
-    real_t velocity = params.ring_velocity;
-    // fix pressure
-    if(yl < y && y < yh){
-      Q(j, i, IR) = params.ring_rho_in;
-      Q(j, i, IU) = velocity;
-      Q(j, i, IV) = 0;
-      Q(j, i, IP) = params.ring_p_in;
-    }
-    else{
-      Q(j, i, IR) = params.ring_rho_out;
-      Q(j, i, IU) = - velocity;
-      Q(j, i, IV) = 0;
-      Q(j, i, IP) = params.ring_p_out;
-    }
-    Q(j, i, IU) += pertx;
-    Q(j, i, IV) += perty;
-  }
+  }
+
 //////////////////////////////////////////////////////////////////////////
 ////////////////////////////      RING       /////////////////////////////
 //////////////////////////////////////////////////////////////////////////
@@ -386,19 +268,20 @@
     Q(j, i, IV) = pert * _sin;
   }
 
-
-
 //////////////////////////////////////////////////////////////////////////
+// RING END
 //////////////////////////////////////////////////////////////////////////
-  /**
-   * @brief Sedov blast initial conditions with smoothing
-   */
-  KOKKOS_INLINE_FUNCTION
-  void initSmoothBlast(Array Q, int i, int j, const Params &params) {
+
+
+  /**
+   * @brief Sedov blast initial conditions
+   */
+  KOKKOS_INLINE_FUNCTION
+  void initBlast(Array Q, int i, int j, const Params &params, const Geometry &geo) {
     real_t xmid = 0.5 * (params.xmin+params.xmax);
     real_t ymid = 0.5 * (params.ymin+params.ymax);
 
-    Pos pos = getPos(params, i, j);
+    Pos pos = geo.mapc2p_center(i,j);
     real_t x = pos[IX];
     real_t y = pos[IY];
 
@@ -406,6 +289,34 @@
     real_t yr = ymid - y;
     real_t r = sqrt(xr*xr+yr*yr);
 
+    if (r < 0.2) {
+      Q(j, i, IR) = 1.0;
+      Q(j, i, IU) = 0.0;
+      Q(j, i, IP) = 10.0;
+    }
+    else {
+      Q(j, i, IR) = 1.2;
+      Q(j, i, IU) = 0.0;
+      Q(j, i, IP) = 0.1;
+    }
+  }
+
+  /**
+   * @brief Sedov blast initial conditions with smoothing
+   */
+  KOKKOS_INLINE_FUNCTION
+  void initSmoothBlast(Array Q, int i, int j, const Params &params, const Geometry &geo) {
+    real_t xmid = 0.5 * (params.xmin+params.xmax);
+    real_t ymid = 0.5 * (params.ymin+params.ymax);
+
+    Pos pos = geo.mapc2p_center(i,j);
+    real_t x = pos[IX];
+    real_t y = pos[IY];
+
+    real_t xr = xmid - x;
+    real_t yr = ymid - y;
+    real_t r = sqrt(xr*xr+yr*yr);
+
     constexpr real_t thck = 0.02;
     constexpr real_t rblast = 0.2;
     real_t tr = 0.5 * (tanh((r - rblast) / thck) + 1.0);
@@ -421,12 +332,12 @@
    * @brief Stratified convection based on Hurlburt et al 1984
    */
   KOKKOS_INLINE_FUNCTION
-  void initH84(Array Q, int i, int j, const Params &params, const RandomPool &random_pool) {
+  void initH84(Array Q, int i, int j, const Params &params, const Geometry &geo, const RandomPool &random_pool) {
     Pos pos = getPos(params, i, j);
     real_t x = pos[IX];
     real_t y = pos[IY];
 
-    real_t T = y;
+    // real_t T = y;
     real_t rho = pow(y, params.m1);
     real_t prs = pow(y, params.m1+1.0); 
 
@@ -444,7 +355,7 @@
    * @brief Stratified convection based on Cattaneo et al. 1991
    */
   KOKKOS_INLINE_FUNCTION
-  void initC91(Array Q, int i, int j, const Params &params, const RandomPool &random_pool) {
+  void initC91(Array Q, int i, int j, const Params &params, const Geometry &geo, const RandomPool &random_pool) {
     Pos pos = getPos(params, i, j);
     real_t x = pos[IX];
     real_t y = pos[IY];
@@ -469,7 +380,7 @@
    * @brief Simple diffusion test with a structure being advected on the grid
    */
   KOKKOS_INLINE_FUNCTION
-  void initDiffusion(Array Q, int i, int j, const Params &params) {
+  void initDiffusion(Array Q, int i, int j, const Params &params, const Geometry &geo) {
     real_t xmid = 0.5 * (params.xmin+params.xmax);
     real_t ymid = 0.5 * (params.ymin+params.ymax);
 
@@ -585,20 +496,15 @@
   KELVIN_HELM_R,
   RIEMANN2D,
   BLAST,
-<<<<<<< HEAD
-  RING_BLAST,
-  RING_KE,
-  RING_RT,
-
-  KELVIN_HELM,
-  LAXLIU,
-=======
   SMOOTHBLAST,
->>>>>>> 94c82343
   RAYLEIGH_TAYLOR,
   DIFFUSION,
   H84,
   C91,
+  
+  RING_BLAST,
+  RING_KE,
+  RING_RT,
 
   READFILE,
 };
@@ -620,20 +526,15 @@
       {"kelvin-helmholtz-radial", KELVIN_HELM_R},
       {"riemann2d", RIEMANN2D},
       {"blast", BLAST},
-<<<<<<< HEAD
-      {"laxliu", LAXLIU},
-      {"kelvin-helmholtz", KELVIN_HELM},
-      {"ring_blast", RING_BLAST},
-      {"ring_kelvin-helmholtz", RING_KE},
-      {"ring_rayleigh-taylor", RING_RT},
-
-=======
       {"smoothblast", SMOOTHBLAST},
->>>>>>> 94c82343
       {"rayleigh-taylor", RAYLEIGH_TAYLOR},
       {"diffusion", DIFFUSION},
       {"H84", H84},
       {"C91", C91},
+
+      {"ring_blast", RING_BLAST},
+      {"ring_kelvin-helmholtz", RING_KE},
+      {"ring_rayleigh-taylor", RING_RT},
 
       {"readfile", READFILE},
     };
@@ -657,38 +558,29 @@
                           params.range_dom, 
                           KOKKOS_LAMBDA(const int i, const int j) {
                             switch(init_type) {
-<<<<<<< HEAD
                               case SOD_X:           initSodX(Q, i, j, params, geometry); break;
                               case SOD_Y:           initSodY(Q, i, j, params, geometry); break;
+                              case SOD_45:          initSod45(Q, i, j, params, geometry); break;
+
+                              case KELVIN_HELM:     initKelvinHelmholtz(Q, i, j, params, geometry, random_pool); break;
+                              case KELVIN_HELM_R:   initKelvinHelmholtzRadial(Q, i, j, params, geometry, random_pool); break;
+                              case RIEMANN2D:       initRiemann2D(Q, i, j, params, geometry); break;
                               case BLAST:           initBlast(Q, i, j, params, geometry); break;
-                              case LAXLIU:          initLaxLiu(Q, i, j, params, geometry); break;
+                              case SMOOTHBLAST:     initSmoothBlast(Q, i, j, params, geometry); break;
+
+                              case DIFFUSION:       initDiffusion(Q, i, j, params, geometry); break;
+                              case RAYLEIGH_TAYLOR: initRayleighTaylor(Q, i, j, params, geometry, random_pool); break;
+                              // case RAYLEIGH_TAYLOR: initRayleighTaylor(Q, i, j, params); break;
+                              // case H84:             initH84(Q, i, j, params, random_pool); break;
+                              // case C91:             initC91(Q, i, j, params, random_pool); break;
+
                               case RING_BLAST:      initRingBlast(Q, i, j, params, geometry); break;
                               case RING_KE:         initRing_KelvinHelmholtz(Q, i, j, params, geometry); break;
-                              case KELVIN_HELM:     initKelvinHelmholtz(Q, i, j, params, geometry, random_pool); break;
                               case RING_RT:         initRing_RayleighTaylor(Q, i, j, params, geometry, random_pool); break;
-                              
-                              
-                              // case DIFFUSION:       initDiffusion(Q, i, j, params); break;
-                              // case RAYLEIGH_TAYLOR: initRayleighTaylor(Q, i, j, params); break;
-                              case RAYLEIGH_TAYLOR: initRayleighTaylor(Q, i, j, params, geometry, random_pool); break;
-                              // case H84:             initH84(Q, i, j, params, random_pool); break;
-                              // case C91:             initC91(Q, i, j, params, random_pool); break;
 
                               case READFILE:        initReadfile(Q, i, j, params, geometry, random_pool); break;
-=======
-                              case SOD_X:           initSodX(Q, i, j, params); break;
-                              case SOD_Y:           initSodY(Q, i, j, params); break;
-                              case SOD_45:          initSod45(Q, i, j, params); break;
-                              case KELVIN_HELM:     initKelvinHelmholtz(Q, i, j, params, random_pool); break;
-                              case KELVIN_HELM_R:   initKelvinHelmholtzRadial(Q, i, j, params, random_pool); break;
-                              case RIEMANN2D:       initRiemann2D(Q, i, j, params); break;
-                              case BLAST:           initBlast(Q, i, j, params); break;
-                              case SMOOTHBLAST:     initSmoothBlast(Q, i, j, params); break;
-                              case DIFFUSION:       initDiffusion(Q, i, j, params); break;
-                              case RAYLEIGH_TAYLOR: initRayleighTaylor(Q, i, j, params); break;
-                              case H84:             initH84(Q, i, j, params, random_pool); break;
-                              case C91:             initC91(Q, i, j, params, random_pool); break;
->>>>>>> 94c82343
+
+                              default: Kokkos::abort("Unknown initialization");  break;
                             }
                           });
   
