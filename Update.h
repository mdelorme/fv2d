#pragma once

#include "SimInfo.h"
#include "RiemannSolvers.h"
#include "BoundaryConditions.h"
#include "ThermalConduction.h"
#include "Heating.h"
#include "Viscosity.h"
#include "Sources.h"

namespace fv2d {

namespace {
  KOKKOS_INLINE_FUNCTION
  State reconstruct(Array Q, Array slopes, int i, int j, real_t sign, IDir dir, const DeviceParams &params) {
    State q     = getStateFromArray(Q, i, j);
    State slope = getStateFromArray(slopes, i, j);
<<<<<<< HEAD
=======

>>>>>>> 25692a3c
    State res;
    switch (params.reconstruction) {
      case PLM: res = q + slope * sign * 0.5; break; // Piecewise Linear
      case PCM_WB: // Piecewise constant + Well-balancing
        res[IR] = q[IR];
        res[IU] = q[IU];
        res[IV] = q[IV];
        res[IP] = (dir == IX ? q[IP] : q[IP] + sign * q[IR] * params.g * params.dy * 0.5);
        // TODO Lucas : Ajouter les éléments mhd si le run est mhd (en constexpr)
        break;
      default:  res = q; // Piecewise Constant
    }

    return swap_component(res, dir);
  }
}

class UpdateFunctor {
public:
  Params full_params;
  BoundaryManager bc_manager;
  ThermalConductionFunctor tc_functor;
  ViscosityFunctor visc_functor;
<<<<<<< HEAD
  SourcesFunctor sources_functor;
=======
  HeatingFunctor heat_functor;
>>>>>>> 25692a3c

  Array slopesX, slopesY;

  UpdateFunctor(const Params &full_params)
    : full_params(full_params), bc_manager(full_params),
<<<<<<< HEAD
      tc_functor(full_params), visc_functor(full_params),
      sources_functor(full_params) {
=======
      tc_functor(full_params), visc_functor(full_params), heat_functor(full_params) {
>>>>>>> 25692a3c
      auto device_params = full_params.device_params;
      slopesX = Array("SlopesX", device_params.Nty, device_params.Ntx, Nfields);
      slopesY = Array("SlopesY", device_params.Nty, device_params.Ntx, Nfields);

      if (mhd_run && (device_params.riemann_solver==HLL || device_params.riemann_solver==HLLC)){
        throw std::runtime_error("HLL and HLLC are not supported for MHD runs.");
      }
    };
  ~UpdateFunctor() = default;

  void computeSlopes(const Array &Q) const {
    auto slopesX = this->slopesX;
    auto slopesY = this->slopesY;

    Kokkos::parallel_for(
      "Slopes",
      full_params.range_slopes,
      KOKKOS_LAMBDA(const int i, const int j) {
        for (int ivar=0; ivar < Nfields; ++ivar) {
          real_t dL = Q(j, i, ivar)   - Q(j, i-1, ivar);
          real_t dR = Q(j, i+1, ivar) - Q(j, i, ivar);
          real_t dU = Q(j, i, ivar)   - Q(j-1, i, ivar);
          real_t dD = Q(j+1, i, ivar) - Q(j, i, ivar);

          auto minmod = [](real_t dL, real_t dR) -> real_t {
            if (dL*dR < 0.0)
              return 0.0;
            else if (fabs(dL) < fabs(dR))
              return dL;
            else
              return dR;
          };

          slopesX(j, i, ivar) = minmod(dL, dR);
          slopesY(j, i, ivar) = minmod(dU, dD);
        }
      });

  }

  void computeFluxesAndUpdate(Array Q, Array Unew, real_t dt, int ite) const {
    auto params = full_params.device_params;
    auto slopesX = this->slopesX;
    auto slopesY = this->slopesY;
<<<<<<< HEAD
    real_t ch_global = 0.0;
    // real_t lambda_max = ComputeLambdaMax(Q, full_params);
    if (params.riemann_solver == IDEALGLM)
      ch_global = ComputeGlobalDivergenceSpeed(Q, full_params);
    
    Kokkos::parallel_for(
=======

    real_t total_hydro_contrib = 0.0;

    Kokkos::parallel_reduce(
>>>>>>> 25692a3c
      "Update", 
      full_params.range_dom,
      KOKKOS_LAMBDA(const int i, const int j, real_t &hydro_contrib) {
        // Lambda to update the cell along a direction
        real_t ch = 0.5 * params.CFL * fmin(params.dx, params.dy)/dt;
        auto updateAlongDir = [&](int i, int j, IDir dir) {
          auto& slopes = (dir == IX ? slopesX : slopesY);
          int dxm = (dir == IX ? -1 : 0);
          int dxp = (dir == IX ?  1 : 0);
          int dym = (dir == IY ? -1 : 0);
          int dyp = (dir == IY ?  1 : 0);

          State qCL = reconstruct(Q, slopes, i, j, -1.0, dir, params);
          State qCR = reconstruct(Q, slopes, i, j,  1.0, dir, params);
          State qL  = reconstruct(Q, slopes, i+dxm, j+dym, 1.0, dir, params);
          State qR  = reconstruct(Q, slopes, i+dxp, j+dyp, -1.0, dir, params);
          
          // Calling the right Riemann solver
          auto riemann = [&](State qL, State qR, State &flux, real_t &pout) {
            #ifdef MHD
            real_t Bx_m, psi_m;
            if (params.div_cleaning == DEDNER) {
              Bx_m = qL[IBX] + 0.5 * (qR[IBX] - qL[IBX]) - 1/(2*ch) * (qR[IPSI] - qL[IPSI]);
              psi_m = qL[IPSI] + 0.5 * (qR[IPSI] - qL[IPSI]) - 0.5*ch * (qR[IBX] - qL[IBX]);
            } 
            else {
              Bx_m = qL[IBX] + 0.5 * (qR[IBX] - qL[IBX]);
              psi_m = 0.0;
            }

            switch (params.riemann_solver) {
              case HLL: hll(qL, qR, flux, pout, params);   break;
              case HLLD: {
                hlld(qL, qR, flux, pout, Bx_m, params);
                break;
              }
              case FIVEWAVES: {
                FiveWaves(qL, qR, flux, pout, params);
                break;
              }
              case IDEALGLM: {
                IdealGLM(qL, qR, flux, pout, ch, params);
                break;
              }
              default: hlld(qL, qR, flux, pout, Bx_m, params);   break;
            }
            if (params.div_cleaning == DEDNER){
              flux[IBX] = psi_m;
              flux[IPSI] = ch*ch*Bx_m;
            }
            #else
            switch (params.riemann_solver) {
              case HLL: hll(qL, qR, flux, pout, params);   break;
              default: hllc(qL, qR, flux, pout, params);   break;
            }
            #endif
          };

          // Calculating flux left and right of the cell
          State fluxL, fluxR;
          real_t poutL, poutR;

          riemann(qL, qCL, fluxL, poutL);
          riemann(qCR, qR, fluxR, poutR);

          fluxL = swap_component(fluxL, dir);
          fluxR = swap_component(fluxR, dir);

          // Remove mechanical flux in a well-balanced fashion
          // TODO: Vérifier s'il faut pas changer params en device_params ici
          if (params.well_balanced_flux_at_y_bc && (j==params.jbeg || j==params.jend-1) && dir == IY) {
            if (j==params.jbeg)
              #ifdef MHD
              fluxL = State{0.0, 0.0, poutR - Q(j, i, IR)*params.g*params.dy, 0.0, 0.0, 0.0, 0.0, 0.0, 0.0};
              #else
              fluxL = State{0.0, 0.0, poutR - Q(j, i, IR)*params.g*params.dy, 0.0};
<<<<<<< HEAD
              #endif
            else
              #ifdef MHD
              fluxR = State{0.0, 0.0, poutL + Q(j, i, IR)*params.g*params.dy, 0.0, 0.0, 0.0, 0.0, 0.0, 0.0};
              #else
=======
            else
>>>>>>> 25692a3c
              fluxR = State{0.0, 0.0, poutL + Q(j, i, IR)*params.g*params.dy, 0.0};
              #endif
          }

          auto un_loc = getStateFromArray(Unew, i, j);
<<<<<<< HEAD
          un_loc += dt*(fluxL - fluxR)/(dir == IX ? params.dx : params.dy);
=======
          const real_t dh = (dir == IX ? params.dx : params.dy);
          un_loc += dt*(fluxL - fluxR)/dh;

          hydro_contrib += dt * (fluxL[IE]-fluxR[IE])/dh;

>>>>>>> 25692a3c
          if (dir == IY && params.gravity) {
            un_loc[IV] += dt * Q(j, i, IR) * params.g;
            un_loc[IE] += dt * 0.5 * (fluxL[IR] + fluxR[IR]) * params.g;
          }
<<<<<<< HEAD
=======

          /*if (params.well_balanced_flux_at_y_bc && j==params.jbeg && dir == IY) {
            auto evol = dt*(fluxL-fluxR)/dh;
            evol[IV] += dt * Q(j, i, IR) * params.g;
            evol[IE] += dt * 0.5 * (fluxL[IR] + fluxR[IR]) * params.g;
            printf("At jbeg: FL = %lf %lf %lf %lf; FR = %lf %lf %lf %lf; gcontrib = %lf %lf; evol = %lf %lf %lf %lf\n",
                    fluxL[IR], fluxL[IU], fluxL[IV], fluxL[IE],
                    fluxR[IR], fluxR[IU], fluxR[IV], fluxR[IE],
                    dt * Q(j, i, IR) * params.g, dt * 0.5 * (fluxL[IR] + fluxR[IR]) * params.g,
                    evol[IR], evol[IU], evol[IV], evol[IP]);
          }

          if (params.well_balanced_flux_at_y_bc && j==params.jbeg+1 && dir == IY) {
            auto evol = dt*(fluxL-fluxR)/dh;
            evol[IV] += dt * Q(j, i, IR) * params.g;
            evol[IE] += dt * 0.5 * (fluxL[IR] + fluxR[IR]) * params.g;
            printf("At jbeg+1: FL = %lf %lf %lf %lf; FR = %lf %lf %lf %lf; gcontrib = %lf %lf; evol = %lf %lf %lf %lf\n",
                    fluxL[IR], fluxL[IU], fluxL[IV], fluxL[IE],
                    fluxR[IR], fluxR[IU], fluxR[IV], fluxR[IE],
                    dt * Q(j, i, IR) * params.g, dt * 0.5 * (fluxL[IR] + fluxR[IR]) * params.g,
                    evol[IR], evol[IU], evol[IV], evol[IP]);
          }*/
>>>>>>> 25692a3c
          setStateInArray(Unew, i, j, un_loc);
        };

        updateAlongDir(i, j, IX);
        updateAlongDir(i, j, IY);

<<<<<<< HEAD
        Unew(j, i, IR) = fmax(params.smallr, Unew(j, i, IR));
      });
=======
        Unew(j, i, IR) = fmax(1.0e-6, Unew(j, i, IR));
      }, Kokkos::Sum<real_t>(total_hydro_contrib));

    if (full_params.log_energy_contributions && ite % full_params.log_energy_frequency == 0)
      std::cout << "Total hydro contribution to energy : " << total_hydro_contrib << std::endl;
>>>>>>> 25692a3c
  }
  

  void euler_step(Array Q, Array Unew, real_t dt, int ite) {
    // First filling up boundaries for ghosts terms
    bc_manager.fillBoundaries(Q);
    // Hyperbolic update
    if (full_params.device_params.reconstruction == PLM)
<<<<<<< HEAD
    computeSlopes(Q);
    computeFluxesAndUpdate(Q, Unew, dt);
    // Splitted terms
    if (full_params.device_params.thermal_conductivity_active)
    tc_functor.applyThermalConduction(Q, Unew, dt);
    if (full_params.device_params.viscosity_active)
    visc_functor.applyViscosity(Q, Unew, dt);
    sources_functor.applySources(Q, Unew, dt);
    auto params = full_params.device_params;
    Kokkos::parallel_for(
        "Clean values", 
        full_params.range_dom,
        KOKKOS_LAMBDA(const int i, const int j) {
          auto uloc = getStateFromArray(Unew, i, j);
          auto qloc = consToPrim(uloc, params);
          qloc[IR] = Kokkos::max(qloc[IR], 1.0e-10);
          qloc[IP] = Kokkos::max(qloc[IP], 1.0e-10);
          uloc = primToCons(qloc, params);
          setStateInArray(Unew, i, j, uloc);
        });
  }


  void update(Array Q, Array Unew, real_t dt) {
=======
      computeSlopes(Q);
    computeFluxesAndUpdate(Q, Unew, dt, ite);

    // Splitted terms
    if (full_params.device_params.thermal_conductivity_active)
      tc_functor.applyThermalConduction(Q, Unew, dt, ite);
    if (full_params.device_params.viscosity_active)
      visc_functor.applyViscosity(Q, Unew, dt, ite);
    if (full_params.device_params.heating_active)
      heat_functor.applyHeating(Q, Unew, dt, ite);
  }

  void update(Array Q, Array Unew, real_t dt, int ite) {
>>>>>>> 25692a3c
    if (full_params.time_stepping == TS_EULER)
      euler_step(Q, Unew, dt, ite);
    else if (full_params.time_stepping == TS_RK2) {
      auto params = full_params.device_params;
      Array U0    = Array("U0", params.Nty, params.Ntx, Nfields);
      Array Ustar = Array("Ustar", params.Nty, params.Ntx, Nfields);

      // Step 1
      Kokkos::deep_copy(U0, Unew);
      Kokkos::deep_copy(Ustar, Unew);
<<<<<<< HEAD
      euler_step(Q, Ustar, dt);
      // Step 2
      Kokkos::deep_copy(Unew, Ustar);
      consToPrim(Ustar, Q, full_params);
      euler_step(Q, Unew, dt);
=======
      euler_step(Q, Ustar, dt, ite);

      // Step 2
      Kokkos::deep_copy(Unew, Ustar);
      consToPrim(Ustar, Q, full_params);
      euler_step(Q, Unew, dt, ite);

>>>>>>> 25692a3c
      // SSP-RK2
      Kokkos::parallel_for(
        "RK2 Correct", 
        full_params.range_dom,
        KOKKOS_LAMBDA(const int i, const int j) {
          for (int ivar=0; ivar < Nfields; ++ivar)
            Unew(j, i, ivar) = 0.5 * (U0(j, i, ivar) + Unew(j, i, ivar));
        });
    }
  }
};

}<|MERGE_RESOLUTION|>--- conflicted
+++ resolved
@@ -15,10 +15,6 @@
   State reconstruct(Array Q, Array slopes, int i, int j, real_t sign, IDir dir, const DeviceParams &params) {
     State q     = getStateFromArray(Q, i, j);
     State slope = getStateFromArray(slopes, i, j);
-<<<<<<< HEAD
-=======
-
->>>>>>> 25692a3c
     State res;
     switch (params.reconstruction) {
       case PLM: res = q + slope * sign * 0.5; break; // Piecewise Linear
@@ -42,22 +38,15 @@
   BoundaryManager bc_manager;
   ThermalConductionFunctor tc_functor;
   ViscosityFunctor visc_functor;
-<<<<<<< HEAD
   SourcesFunctor sources_functor;
-=======
   HeatingFunctor heat_functor;
->>>>>>> 25692a3c
 
   Array slopesX, slopesY;
 
   UpdateFunctor(const Params &full_params)
     : full_params(full_params), bc_manager(full_params),
-<<<<<<< HEAD
       tc_functor(full_params), visc_functor(full_params),
       sources_functor(full_params) {
-=======
-      tc_functor(full_params), visc_functor(full_params), heat_functor(full_params) {
->>>>>>> 25692a3c
       auto device_params = full_params.device_params;
       slopesX = Array("SlopesX", device_params.Nty, device_params.Ntx, Nfields);
       slopesY = Array("SlopesY", device_params.Nty, device_params.Ntx, Nfields);
@@ -102,19 +91,12 @@
     auto params = full_params.device_params;
     auto slopesX = this->slopesX;
     auto slopesY = this->slopesY;
-<<<<<<< HEAD
     real_t ch_global = 0.0;
     // real_t lambda_max = ComputeLambdaMax(Q, full_params);
     if (params.riemann_solver == IDEALGLM)
       ch_global = ComputeGlobalDivergenceSpeed(Q, full_params);
     
     Kokkos::parallel_for(
-=======
-
-    real_t total_hydro_contrib = 0.0;
-
-    Kokkos::parallel_reduce(
->>>>>>> 25692a3c
       "Update", 
       full_params.range_dom,
       KOKKOS_LAMBDA(const int i, const int j, real_t &hydro_contrib) {
@@ -191,74 +173,33 @@
               fluxL = State{0.0, 0.0, poutR - Q(j, i, IR)*params.g*params.dy, 0.0, 0.0, 0.0, 0.0, 0.0, 0.0};
               #else
               fluxL = State{0.0, 0.0, poutR - Q(j, i, IR)*params.g*params.dy, 0.0};
-<<<<<<< HEAD
               #endif
             else
               #ifdef MHD
               fluxR = State{0.0, 0.0, poutL + Q(j, i, IR)*params.g*params.dy, 0.0, 0.0, 0.0, 0.0, 0.0, 0.0};
               #else
-=======
-            else
->>>>>>> 25692a3c
               fluxR = State{0.0, 0.0, poutL + Q(j, i, IR)*params.g*params.dy, 0.0};
               #endif
           }
 
           auto un_loc = getStateFromArray(Unew, i, j);
-<<<<<<< HEAD
-          un_loc += dt*(fluxL - fluxR)/(dir == IX ? params.dx : params.dy);
-=======
           const real_t dh = (dir == IX ? params.dx : params.dy);
           un_loc += dt*(fluxL - fluxR)/dh;
 
-          hydro_contrib += dt * (fluxL[IE]-fluxR[IE])/dh;
-
->>>>>>> 25692a3c
+          // hydro_contrib += dt * (fluxL[IE]-fluxR[IE])/dh;
+
           if (dir == IY && params.gravity) {
             un_loc[IV] += dt * Q(j, i, IR) * params.g;
             un_loc[IE] += dt * 0.5 * (fluxL[IR] + fluxR[IR]) * params.g;
           }
-<<<<<<< HEAD
-=======
-
-          /*if (params.well_balanced_flux_at_y_bc && j==params.jbeg && dir == IY) {
-            auto evol = dt*(fluxL-fluxR)/dh;
-            evol[IV] += dt * Q(j, i, IR) * params.g;
-            evol[IE] += dt * 0.5 * (fluxL[IR] + fluxR[IR]) * params.g;
-            printf("At jbeg: FL = %lf %lf %lf %lf; FR = %lf %lf %lf %lf; gcontrib = %lf %lf; evol = %lf %lf %lf %lf\n",
-                    fluxL[IR], fluxL[IU], fluxL[IV], fluxL[IE],
-                    fluxR[IR], fluxR[IU], fluxR[IV], fluxR[IE],
-                    dt * Q(j, i, IR) * params.g, dt * 0.5 * (fluxL[IR] + fluxR[IR]) * params.g,
-                    evol[IR], evol[IU], evol[IV], evol[IP]);
-          }
-
-          if (params.well_balanced_flux_at_y_bc && j==params.jbeg+1 && dir == IY) {
-            auto evol = dt*(fluxL-fluxR)/dh;
-            evol[IV] += dt * Q(j, i, IR) * params.g;
-            evol[IE] += dt * 0.5 * (fluxL[IR] + fluxR[IR]) * params.g;
-            printf("At jbeg+1: FL = %lf %lf %lf %lf; FR = %lf %lf %lf %lf; gcontrib = %lf %lf; evol = %lf %lf %lf %lf\n",
-                    fluxL[IR], fluxL[IU], fluxL[IV], fluxL[IE],
-                    fluxR[IR], fluxR[IU], fluxR[IV], fluxR[IE],
-                    dt * Q(j, i, IR) * params.g, dt * 0.5 * (fluxL[IR] + fluxR[IR]) * params.g,
-                    evol[IR], evol[IU], evol[IV], evol[IP]);
-          }*/
->>>>>>> 25692a3c
           setStateInArray(Unew, i, j, un_loc);
         };
 
         updateAlongDir(i, j, IX);
         updateAlongDir(i, j, IY);
 
-<<<<<<< HEAD
         Unew(j, i, IR) = fmax(params.smallr, Unew(j, i, IR));
       });
-=======
-        Unew(j, i, IR) = fmax(1.0e-6, Unew(j, i, IR));
-      }, Kokkos::Sum<real_t>(total_hydro_contrib));
-
-    if (full_params.log_energy_contributions && ite % full_params.log_energy_frequency == 0)
-      std::cout << "Total hydro contribution to energy : " << total_hydro_contrib << std::endl;
->>>>>>> 25692a3c
   }
   
 
@@ -267,14 +208,15 @@
     bc_manager.fillBoundaries(Q);
     // Hyperbolic update
     if (full_params.device_params.reconstruction == PLM)
-<<<<<<< HEAD
     computeSlopes(Q);
     computeFluxesAndUpdate(Q, Unew, dt);
     // Splitted terms
     if (full_params.device_params.thermal_conductivity_active)
-    tc_functor.applyThermalConduction(Q, Unew, dt);
+      tc_functor.applyThermalConduction(Q, Unew, dt);
     if (full_params.device_params.viscosity_active)
-    visc_functor.applyViscosity(Q, Unew, dt);
+      visc_functor.applyViscosity(Q, Unew, dt);
+    if (full_params.device_params.heating_active)
+      heat_functor.applyHeating(Q, Unew, dt, ite);
     sources_functor.applySources(Q, Unew, dt);
     auto params = full_params.device_params;
     Kokkos::parallel_for(
@@ -292,21 +234,6 @@
 
 
   void update(Array Q, Array Unew, real_t dt) {
-=======
-      computeSlopes(Q);
-    computeFluxesAndUpdate(Q, Unew, dt, ite);
-
-    // Splitted terms
-    if (full_params.device_params.thermal_conductivity_active)
-      tc_functor.applyThermalConduction(Q, Unew, dt, ite);
-    if (full_params.device_params.viscosity_active)
-      visc_functor.applyViscosity(Q, Unew, dt, ite);
-    if (full_params.device_params.heating_active)
-      heat_functor.applyHeating(Q, Unew, dt, ite);
-  }
-
-  void update(Array Q, Array Unew, real_t dt, int ite) {
->>>>>>> 25692a3c
     if (full_params.time_stepping == TS_EULER)
       euler_step(Q, Unew, dt, ite);
     else if (full_params.time_stepping == TS_RK2) {
@@ -317,21 +244,11 @@
       // Step 1
       Kokkos::deep_copy(U0, Unew);
       Kokkos::deep_copy(Ustar, Unew);
-<<<<<<< HEAD
       euler_step(Q, Ustar, dt);
       // Step 2
       Kokkos::deep_copy(Unew, Ustar);
       consToPrim(Ustar, Q, full_params);
       euler_step(Q, Unew, dt);
-=======
-      euler_step(Q, Ustar, dt, ite);
-
-      // Step 2
-      Kokkos::deep_copy(Unew, Ustar);
-      consToPrim(Ustar, Q, full_params);
-      euler_step(Q, Unew, dt, ite);
-
->>>>>>> 25692a3c
       // SSP-RK2
       Kokkos::parallel_for(
         "RK2 Correct", 
