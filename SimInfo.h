--- conflicted
+++ resolved
@@ -75,7 +75,6 @@
 enum RiemannSolver {
   HLL,
   HLLC,
-<<<<<<< HEAD
   HLLD,
   FIVEWAVES,
   IDEALGLM
@@ -85,9 +84,6 @@
   NO_DC,
   DEDNER, // hyperbolic div-cleaning
   DERIGS // entropy consistent
-=======
-  FSLP,
->>>>>>> 5838c39c
 };
 
 enum BoundaryType {
@@ -317,13 +313,9 @@
     m2      = reader.GetFloat("polytrope", "m2", 1.0);
     theta2  = reader.GetFloat("polytrope", "theta2", 10.0);
     well_balanced_flux_at_y_bc = reader.GetBoolean("physics", "well_balanced_flux_at_y_bc", false);
-<<<<<<< HEAD
     cr      = reader.GetFloat("physics", "cr", 0.18);
     GLM_scale = reader.GetFloat("physics", "GLM_scale", 1.0);
     
-=======
-    fslp_K  = reader.GetFloat("physics", "fslp_K", 1.1);
->>>>>>> 5838c39c
 
     // Gravity
     std::map<std::string, GravityMode> gravity_map{
