--- conflicted
+++ resolved
@@ -27,11 +27,8 @@
     auto params = readInifile(argv[1]);
     std::ofstream out_ini("last.ini");
     params.outputValues(out_ini);
-<<<<<<< HEAD
-=======
     auto device_params = params.device_params;
 
->>>>>>> 94d1cbd7
     // Allocating main views
     Array U    = Kokkos::View<real_t***>("U", device_params.Nty, device_params.Ntx, Nfields);
     Array Q    = Kokkos::View<real_t***>("Q", device_params.Nty, device_params.Ntx, Nfields);
