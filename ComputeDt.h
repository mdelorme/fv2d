#pragma once

#include "SimInfo.h"
#include "ThermalConduction.h"
#include "Viscosity.h"

namespace fv2d {

class ComputeDtFunctor {
public:
  Params full_params;

  ComputeDtFunctor(const Params &full_params)
    : full_params(full_params) {};
  ~ComputeDtFunctor() = default;

  real_t computeDt(Array Q, real_t max_dt, real_t t, bool diag) const {
    auto params = full_params.device_params;

    real_t inv_dt_hyp = 0.0;
    real_t inv_dt_par_tc = 0.0;
    real_t inv_dt_par_visc = 0.0;
    Kokkos::parallel_reduce("Computing DT",
                            full_params.range_dom,
                            KOKKOS_LAMBDA(int i, int j, real_t &inv_dt_hyp, real_t &inv_dt_par_tc, real_t &inv_dt_par_visc) {
                              real_t inv_dt_hyp_loc;
                              // Traditional Hydro time-step
                              State q = getStateFromArray(Q, i, j);
                              real_t cs = speedOfSound(q, params);
<<<<<<< HEAD
                              real_t inv_dt_hyp_loc = (cs + fabs(q[IU]))/params.dx + (cs + fabs(q[IV]))/params.dy;
                              if (mhd_run) // In this case, we compute the MHD time-step below.
                                inv_dt_hyp_loc = 0.0; 
=======

                              inv_dt_hyp_loc = (cs + fabs(q[IU]))/params.dx + (cs + fabs(q[IV]))/params.dy;
>>>>>>> d898f8c2

                              real_t inv_dt_par_tc_loc = params.epsilon;
                              if (params.thermal_conductivity_active)
                                inv_dt_par_tc_loc = fmax(2.0*computeKappa(i, j, params) / (params.dx*params.dx),
                                                         2.0*computeKappa(i, j, params) / (params.dy*params.dy));
                              
                              real_t inv_dt_par_visc_loc = params.epsilon;
                              if (params.viscosity_active)
                                inv_dt_par_visc_loc = fmax(2.0*computeMu(i, j, params) / (params.dx*params.dx),
                                                           2.0*computeMu(i, j, params) / (params.dy*params.dy));
                              #ifdef MHD
                              // if (params.riemann_solver == FIVEWAVES) {
                                const real_t B2 = q[IBX]*q[IBX] + q[IBY]*q[IBY] + q[IBZ]*q[IBZ];
                                // const real_t cs = speedOfSound(q, params);
                                const real_t cs2 = cs * cs;
                                const real_t ca2 = B2 / q[IR];
                                const real_t cap2x = q[IBX]*q[IBX]/q[IR];
                                const real_t cap2y = q[IBY]*q[IBY]/q[IR];
                                // const real_t cap2z = q[IBZ]*q[IBZ]/q[IR];

                                const real_t cf_x = sqrt(0.5*(cs2+ca2)+0.5*sqrt((cs2+ca2)*(cs2+ca2)-4.0*cs2*cap2x));
                                const real_t cf_y = sqrt(0.5*(cs2+ca2)+0.5*sqrt((cs2+ca2)*(cs2+ca2)-4.0*cs2*cap2y));
                                // const real_t c_jz = sqrt(0.5*(c02+ca2)+0.5*sqrt((c02+ca2)*(c02+ca2)-4.*c02*cap2z));
                                inv_dt_hyp_loc = (cf_x + Kokkos::abs(q[IU])) / params.dx + (cf_y + Kokkos::abs(q[IV])) / params.dy;
                              // }
                              // else {
                              // const real_t Bx = q[IBX];
                              // const real_t By = q[IBY];
                              // const real_t Bz = q[IBZ];
                              // const real_t gr = cs*cs*q[IR];
                              // const real_t Bt2 [] = {By*By+Bz*Bz,
                              //                        Bx*Bx+Bz*Bz,
                              //                        Bx*Bx+By*By};
                              // const real_t B2 = Bx*Bx + By*By + Bz*Bz;
                              // const real_t cf1 = gr-B2;
                              // const real_t V [] = {q[IU], q[IV], q[IW]};
                              // const real_t dl [] = {params.dx, params.dy};
                              
                              // const int ndim = 2;
                              // for (int i=0; i < ndim; ++i) {
                              //   const real_t cf2 = gr + B2 + sqrt(cf1*cf1 + 4.0*gr*Bt2[i]);
                              //   const real_t cf = sqrt(0.5 * cf2 / q[IR]);
                      
                              //   const real_t lambdaMax = fmax(Kokkos::abs(V[i] - cf), Kokkos::abs(V[i] + cf));
                              //   inv_dt_hyp_loc = fmax(inv_dt_hyp_loc, lambdaMax/dl[i]);
                              //   }
                              // }
                              #endif

                              inv_dt_hyp      = fmax(inv_dt_hyp, inv_dt_hyp_loc);
                              inv_dt_par_tc   = fmax(inv_dt_par_tc, inv_dt_par_tc_loc);
                              inv_dt_par_visc = fmax(inv_dt_par_visc, inv_dt_par_visc_loc);
                            }, Kokkos::Max<real_t>(inv_dt_hyp), 
                               Kokkos::Max<real_t>(inv_dt_par_tc), 
                               Kokkos::Max<real_t>(inv_dt_par_visc));

    if (diag) {
      std::cout << "Computing dts at (t=" << t << ") : dt_hyp=" << 1.0/inv_dt_hyp;
      if(params.thermal_conductivity_active)
        std::cout << "; dt_TC="   << 1.0/inv_dt_par_tc;
      if(params.viscosity_active)
        std::cout << "; dt_visc=" << 1.0/inv_dt_par_visc;
      std::cout << std::endl; 
    }
    
    return full_params.device_params.CFL / std::max({inv_dt_hyp, inv_dt_par_tc, inv_dt_par_visc});
  }
};

}<|MERGE_RESOLUTION|>--- conflicted
+++ resolved
@@ -27,14 +27,9 @@
                               // Traditional Hydro time-step
                               State q = getStateFromArray(Q, i, j);
                               real_t cs = speedOfSound(q, params);
-<<<<<<< HEAD
                               real_t inv_dt_hyp_loc = (cs + fabs(q[IU]))/params.dx + (cs + fabs(q[IV]))/params.dy;
                               if (mhd_run) // In this case, we compute the MHD time-step below.
                                 inv_dt_hyp_loc = 0.0; 
-=======
-
-                              inv_dt_hyp_loc = (cs + fabs(q[IU]))/params.dx + (cs + fabs(q[IV]))/params.dy;
->>>>>>> d898f8c2
 
                               real_t inv_dt_par_tc_loc = params.epsilon;
                               if (params.thermal_conductivity_active)
