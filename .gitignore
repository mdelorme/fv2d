.vscode
build*
CMakePresets.json
render/
<<<<<<< HEAD
*.h5
=======
*.h5
__pycache__/
*.pyc
>>>>>>> 29ee27e1
<|MERGE_RESOLUTION|>--- conflicted
+++ resolved
@@ -2,10 +2,6 @@
 build*
 CMakePresets.json
 render/
-<<<<<<< HEAD
-*.h5
-=======
 *.h5
 __pycache__/
-*.pyc
->>>>>>> 29ee27e1
+*.pyc