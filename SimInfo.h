--- conflicted
+++ resolved
@@ -44,9 +44,9 @@
   HLLC
 };
 
-enum TimeSteppingSolver {
-  SOLVER_CTU,
-  SOLVER_GOD
+enum FluxSolver {
+  FLUX_CTU,
+  FLUX_GODOUNOV
 };
 
 enum BoundaryType {
@@ -63,10 +63,15 @@
 };
 
 enum ReconstructionType {
+  // 1d reconstruction
   PCM,
   PCM_WB,
   PLM,
-  HANCOCK
+
+  // 2d reconstruction (gradient)
+  RECONS_NAIVE,
+  RECONS_BRUNER,
+  RECONS_BJ,
 };
 
 enum ThermalConductivityMode {
@@ -107,6 +112,14 @@
   GRAV_READFILE,
 };
 
+enum GradientType { 
+  LEAST_SQUARE,
+  LEAST_SQUARE_WIDE,
+  LEAST_SQUARE_NODE,
+  GREEN_GAUSS,
+  GREEN_GAUSS_WIDE,
+};
+
 // Pos arithmetic
 
 KOKKOS_INLINE_FUNCTION
@@ -143,19 +156,16 @@
 struct Params {
   real_t save_freq;
   real_t tend;
-<<<<<<< HEAD
-  std::string filename_out = "run";
-=======
   std::string path_out = ".";
   std::string filename_out = "run";
   std::string restart_file = "";
->>>>>>> 94c82343
   BoundaryType boundary_x = BC_REFLECTING;
   BoundaryType boundary_y = BC_REFLECTING;
   ReconstructionType reconstruction = PCM; 
+  bool hancock_ts = false; 
   RiemannSolver riemann_solver = HLL;
   TimeStepping time_stepping = TS_EULER;
-  TimeSteppingSolver timestepping_solver = SOLVER_GOD;
+  FluxSolver flux_solver = FLUX_GODOUNOV;
   real_t CFL = 0.1;
 
   bool multiple_outputs = false;
@@ -200,6 +210,10 @@
   bool well_balanced = false;
   std::string problem;
 
+  // Gradient
+  GradientType gradient_type;
+  bool use_pressure_gradient; // resolve pressure gradient ouside of the riemann (does not work well)
+
   // Thermal conduction
   bool thermal_conductivity_active;
   ThermalConductivityMode thermal_conductivity_mode;
@@ -309,14 +323,8 @@
     
   res.save_freq = reader.GetFloat("run", "save_freq", 1.0e-1);
   res.filename_out = reader.Get("run", "output_filename", "run");
-<<<<<<< HEAD
-
-=======
   res.path_out = reader.Get("run", "output_path", ".");
   
-  std::string tmp;
-  tmp = reader.Get("run", "boundaries_x", "reflecting");
->>>>>>> 94c82343
   std::map<std::string, BoundaryType> bc_map{
     {"reflecting",         BC_REFLECTING},
     {"absorbing",          BC_ABSORBING},
@@ -328,12 +336,17 @@
   res.boundary_y = read_map(bc_map, "run", "boundaries_y", "reflecting");
 
   std::map<std::string, ReconstructionType> recons_map{
-    {"pcm",     PCM},
-    {"pcm_wb",  PCM_WB},
-    {"plm",     PLM},
-    {"hancock", HANCOCK}
+    {"pcm",          PCM},
+    {"pcm_wb",       PCM_WB},
+    {"plm",          PLM},
+
+    {"grad-naive",   RECONS_NAIVE},
+    {"grad-bruner",  RECONS_BRUNER},
+    {"grad-bj",      RECONS_BJ},
   };
   res.reconstruction = read_map(recons_map, "solvers", "reconstruction", "pcm");
+
+  res.hancock_ts = reader.GetBoolean("solvers", "hancock", false);
 
   std::map<std::string, RiemannSolver> riemann_map{
     {"hll", HLL},
@@ -347,13 +360,11 @@
   };
   res.time_stepping = read_map(ts_map, "solvers", "time_stepping", "euler");
 
-  tmp = reader.Get("solvers", "time_stepping_solver", "godounov");
-  std::map<std::string, TimeSteppingSolver> ts_solver_map{
-    {"ctu",      SOLVER_CTU},
-    {"godounov", SOLVER_GOD}
-  };
-  res.timestepping_solver = ts_solver_map[tmp];
-  
+  std::map<std::string, FluxSolver> flux_solver_map{
+    {"ctu",      FLUX_CTU},
+    {"godounov", FLUX_GODOUNOV}
+  };
+  res.flux_solver = read_map(flux_solver_map, "solvers", "flux_solver", "godounov");
 
   res.CFL = reader.GetFloat("solvers", "CFL", 0.8);
 
@@ -396,6 +407,17 @@
     {"readfile", GRAV_READFILE},
   };
   res.gravity = read_map(gravity_map, "physics", "gravity", "false");
+
+  std::map<std::string, GradientType> gradient_map{
+    {"least-square",       LEAST_SQUARE},
+    {"least-square-wide",  LEAST_SQUARE_WIDE},
+    {"least-square-node",  LEAST_SQUARE_NODE},
+    {"green-gauss",        GREEN_GAUSS},
+    {"green-gauss-wide",   GREEN_GAUSS_WIDE},
+  };
+  res.gradient_type = read_map(gradient_map, "solvers", "gradient", "least-square");
+
+  res.use_pressure_gradient = reader.GetBoolean("solvers", "use_pressure_gradient", false);
 
   // Thermal conductivity
   res.thermal_conductivity_active = reader.GetBoolean("thermal_conduction", "active", false);
@@ -505,11 +527,11 @@
     KOKKOS_LAMBDA(const int i, const int j, uint64_t& lnegative_density, uint64_t& lnegative_pressure, uint64_t& lnan_count) {
       constexpr real_t eps = 1.0e-6;
       if (Q(j, i, IR) < eps) {
-        Q(j, i, IR) = 1.0e-6;
+        Q(j, i, IR) = eps;
         lnegative_density++;
       }
       if (Q(j, i, IP) < eps) {
-        Q(j, i, IP) = 1.0e-6;
+        Q(j, i, IP) = eps;
         lnegative_pressure++;
       }
 
@@ -528,4 +550,6 @@
 }
 
 
-}+}
+
+#include "Gradient.h"
