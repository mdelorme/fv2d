--- conflicted
+++ resolved
@@ -183,18 +183,10 @@
 
           auto un_loc = getStateFromArray(Unew, i, j);
           un_loc += dt*(fluxL - fluxR)/(dir == IX ? params.dx : params.dy);
-<<<<<<< HEAD
 
           if (dir == IY && params.gravity) {
             un_loc[IV] += dt * Q(j, i, IR) * params.g;
             un_loc[IE] += dt * 0.5 * (fluxL[IR] + fluxR[IR]) * params.g;
-=======
-        
-          if (params.gravity_mode != GRAV_NONE) {
-            real_t g = getGravity(i, j, dir, params);
-            un_loc[IV] += dt * Q(j, i, IR) * g;
-            un_loc[IE] += dt * 0.5 * (fluxL[IR] + fluxR[IR]) * g;
->>>>>>> 72426dc1
           }
           setStateInArray(Unew, i, j, un_loc);
         };
@@ -219,14 +211,9 @@
       tc_functor.applyThermalConduction(Q, Unew, dt);
     if (full_params.device_params.viscosity_active)
       visc_functor.applyViscosity(Q, Unew, dt);
-<<<<<<< HEAD
     if (full_params.device_params.heating_active)
       heat_functor.applyHeating(Q, Unew, dt);
-    sources_functor.applySources(Q, Unew, dt);
-=======
-
     sources_functor.applySources(Q, Unew, dt, GLM_ch1);
->>>>>>> 72426dc1
     auto params = full_params.device_params;
     Kokkos::parallel_for(
         "Clean values", 
