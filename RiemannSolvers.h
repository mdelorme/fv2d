#pragma once

#include "LinAlg.h"

namespace fv2d {

KOKKOS_INLINE_FUNCTION
void hll(State &qL, State &qR, State& flux, real_t &pout, const DeviceParams &params) {
  const real_t aL = speedOfSound(qL, params);
  const real_t aR = speedOfSound(qR, params);

  // Davis' estimates for the signal speed
  const real_t sminL = qL[IU] - aL;
  const real_t smaxL = qL[IU] + aL;
  const real_t sminR = qR[IU] - aR;
  const real_t smaxR = qR[IU] + aR;

  const real_t SL = fmin(sminL, sminR);
  const real_t SR = fmax(smaxL, smaxR);


  auto computeFlux = [&](State &q, const DeviceParams &params) {
    const real_t Ek = 0.5 * q[IR] * (q[IU] * q[IU] + q[IV] * q[IV]);
    const real_t E = (q[IP] / (params.gamma0-1.0) + Ek);

    State fout {
      q[IR]*q[IU],
      q[IR]*q[IU]*q[IU] + q[IP],
      q[IR]*q[IU]*q[IV],
      (q[IP] + E) * q[IU]
    };

    return fout;
  };

  State FL = computeFlux(qL, params);
  State FR = computeFlux(qR, params);

  if (SL >= 0.0) {
    flux = FL;
    pout = qL[IP];
  }
  else if (SR <= 0.0) {
    flux = FR;
    pout = qR[IP];
  }
  else {
    State uL = primToCons(qL, params);
    State uR = primToCons(qR, params);
    pout = 0.5 * (qL[IP] + qR[IP]);
    flux = (SR*FL - SL*FR + SL*SR*(uR-uL)) / (SR-SL);
  } 
}

KOKKOS_INLINE_FUNCTION
void hllc(State &qL, State &qR, State &flux, real_t &pout, const DeviceParams &params) {
  const real_t rL = qL[IR];
  const real_t uL = qL[IU];
  const real_t vL = qL[IV];
  const real_t pL = qL[IP];

  const real_t rR = qR[IR];
  const real_t uR = qR[IU];
  const real_t vR = qR[IV];
  const real_t pR = qR[IP];

  const real_t entho = 1.0 / (params.gamma0-1.0);

  const real_t ekL = 0.5 * rL * (uL * uL + vL * vL);
  const real_t EL  = ekL + pL * entho;
  const real_t ekR = 0.5 * rR * (uR * uR + vR * vR);
  const real_t ER  = ekR + pR * entho;

  const real_t cfastL = speedOfSound(qL, params);
  const real_t cfastR = speedOfSound(qR, params);

  const real_t SL = fmin(uL, uR) - fmax(cfastL, cfastR);
  const real_t SR = fmax(uL, uR) + fmax(cfastL, cfastR);


  const real_t rcL = rL*(uL-SL);
  const real_t rcR = rR*(SR-uR);

  const real_t uS = (rcR*uR + rcL*uL + (pL-pR))/(rcR+rcL);
  const real_t pS = (rcR*pL+rcL*pR+rcL*rcR*(uL-uR))/(rcR+rcL);

  const real_t rSL = rL*(SL-uL)/(SL-uS);
  const real_t ESL = ((SL-uL)*EL-pL*uL+pS*uS)/(SL-uS);

  const real_t rSR = rR*(SR-uR)/(SR-uS);
  const real_t ESR = ((SR-uR)*ER-pR*uR+pS*uS)/(SR-uS);

  State st;
  real_t E;
  if (SL > 0.0) {
    st = qL;
    E = EL;
    pout = pL;
  }
  else if (uS > 0.0) {
    st[IR] = rSL;
    st[IU] = uS;
    st[IV] = qL[IV];
    st[IP] = pS;
    E = ESL;
    pout = pS;
  }
  else if (SR > 0.0) {
    st[IR] = rSR;
    st[IU] = uS;
    st[IV] = qR[IV]; 
    st[IP] = pS;
    E = ESR;
    pout = pS;
  }
  else {
    st = qR;
    E = ER;
    pout = pR;
  }

  flux[IR] = st[IR]*st[IU];
  flux[IU] = st[IR]*st[IU]*st[IU]+st[IP];
  flux[IV] = flux[IR]*st[IV];
  flux[IE] = (E + st[IP])*st[IU];
}

<<<<<<< HEAD
#ifdef MHD

KOKKOS_INLINE_FUNCTION
void hlld(State &qL, State &qR, State &flux, real_t &p_gas_out, const real_t Bx, const DeviceParams &params) {
  const real_t Bsgn = (Bx < 0.0 ? -1.0 : 1.0);
  const real_t smalle = std::pow(10.0, -5.0);
  // Deref of states
  const real_t uL = qL[IU];
  const real_t vL = qL[IV];
  const real_t wL = qL[IW];
  const real_t pL = qL[IP];
  const real_t rL = qL[IR];
  const real_t ByL = qL[IBY];
  const real_t BzL = qL[IBZ];
  const real_t B2L = Bx*Bx+ByL*ByL+BzL*BzL;
  const real_t pTL = pL + 0.5 * B2L;
  const real_t EL  = pL / (params.gamma0-1.0) + 0.5*rL*(uL*uL+vL*vL+wL*wL) + 0.5*B2L;

  const real_t uR = qR[IU];
  const real_t vR = qR[IV];
  const real_t wR = qR[IW];
  const real_t pR = qR[IP];
  const real_t rR = qR[IR];
  const real_t ByR = qR[IBY];
  const real_t BzR = qR[IBZ];
  const real_t B2R = Bx*Bx+ByR*ByR+BzR*BzR;
  const real_t pTR = pR + 0.5 * B2R;
  const real_t ER  = pR / (params.gamma0-1.0) + 0.5*rR*(uR*uR+vR*vR+wR*wR) + 0.5*B2R;

  auto computeFastMagnetoAcousticSpeed = [&](const State &q, const DeviceParams &params) {
    const real_t gp = params.gamma0 * q[IP];
    const real_t B2 = Bx*Bx + q[IBY]*q[IBY] + q[IBZ]*q[IBZ];
    
    return sqrt(0.5 * (gp + B2 + sqrt((gp + B2)*(gp + B2) - 4.0*gp*Bx*Bx)) / q[IR]);
  };

  const real_t cfL = computeFastMagnetoAcousticSpeed(qL, params);
  const real_t cfR = computeFastMagnetoAcousticSpeed(qR, params);
  
  // HLL Wave speed
  const real_t SL = fmin(uL, uR) - fmax(cfL, cfR);
  const real_t SR = fmax(uL, uR) + fmax(cfL, cfR);

  // Lagrangian speed of sound
  const real_t rCL = rL*(uL-SL);
  const real_t rCR = rR*(SR-uR);

  // Entropy wave speed
  const real_t uS = (rCR*uR + rCL*uL - pTR + pTL) / (rCR+rCL);
  
  // Single Star state
  const real_t pTS = (rCR*pTL + rCL*pTR - rCR*rCL*(uR-uL)) / (rCR+rCL); 

  // Single star densities
  const real_t rLS = rL * (SL-uL)/(SL-uS);
  const real_t rRS = rR * (SR-uR)/(SR-uS);

  // Single star velocities
  const real_t econvL = rL*(SL-uL)*(SL-uS)-Bx*Bx;
  const real_t econvR = rR*(SR-uR)*(SR-uS)-Bx*Bx;

  const real_t uconvL = (uS-uL) / econvL;
  const real_t uconvR = (uS-uR) / econvR;
  const real_t BconvL = (rCL*rCL/rL - Bx*Bx) / econvL;
  const real_t BconvR = (rCR*rCR/rR - Bx*Bx) / econvR;

  real_t vLS, vRS, wLS, wRS, ByLS, ByRS, BzLS, BzRS;

  // Switching to two state on the left ?
  if (std::abs(econvL) < smalle*Bx*Bx) {
    vLS = vL;
    wLS = wL;
    ByLS = ByL;
    BzLS = BzL;
  }
  else {
    vLS = vL - Bx*ByL * uconvL;
    wLS = wL - Bx*BzL * uconvL;
    ByLS = ByL * BconvL;
    BzLS = BzL * BconvL;
  }

  // Switching to two state on the right ?
  if (std::abs(econvR) < smalle*Bx*Bx) {
    vRS  = vR;
    wRS  = wR;
    ByRS = ByR;
    BzRS = BzR;
  }
  else {
    vRS = vR - Bx*ByR * uconvR;
    wRS = wR - Bx*BzR * uconvR;
    ByRS = ByR * BconvR;
    BzRS = BzR * BconvR;
  }

  // Single star total energy
  const real_t udotBL = uL*Bx+vL*ByL+wL*BzL;
  const real_t udotBR = uR*Bx+vR*ByR+wR*BzR;
  const real_t uSdotBSL = uS*Bx+vLS*ByLS+wLS*BzLS;
  const real_t uSdotBSR = uS*Bx+vRS*ByRS+wRS*BzRS;

  const real_t ELS = ((SL-uL)*EL - pTL*uL + pTS*uS + Bx*(udotBL - uSdotBSL)) / (SL-uS);
  const real_t ERS = ((SR-uR)*ER - pTR*uR + pTS*uS + Bx*(udotBR - uSdotBSR)) / (SR-uS);

  // Alfven wave speeds
  const real_t srLS = sqrt(rLS);
  const real_t srRS = sqrt(rRS);
  const real_t SLS = uS - fabs(Bx) / srLS;
  const real_t SRS = uS + fabs(Bx) / srRS;

  // Double Star state
  const real_t den_fac = 1.0 / (srLS + srRS);
  const real_t vSS = (srLS*vLS + srRS*vRS + (ByRS-ByLS)*Bsgn) * den_fac;
  const real_t wSS = (srLS*wLS + srRS*wRS + (BzRS-BzLS)*Bsgn) * den_fac;
  const real_t BySS = (srLS*ByRS + srRS*ByLS + srLS*srRS*(vRS-vLS)*Bsgn) * den_fac;
  const real_t BzSS = (srLS*BzRS + srRS*BzLS + srLS*srRS*(wRS-wLS)*Bsgn) * den_fac; 

  const real_t uSSdotBSS = uS*Bx + vSS*BySS + wSS*BzSS;

  const real_t ELSS = ELS - srLS * (uSdotBSL - uSSdotBSS) * Bsgn;
  const real_t ERSS = ERS + srRS * (uSdotBSR - uSSdotBSS) * Bsgn;

  // Lambda to compute a flux from a primitive state
  auto computeFlux = [&](const State &q, const real_t e_tot) -> State {
    State res{};

    res[IR]  = q[IR] * q[IU];
    res[IU]  = q[IR] * q[IU] * q[IU] + q[IP] - q[IBX]*q[IBX];
    res[IV]  = q[IR] * q[IU] * q[IV] - q[IBX]*q[IBY];
    res[IW]  = q[IR] * q[IU] * q[IW] - q[IBX]*q[IBZ];
    res[IBX] = 0.0;
    res[IBY] = q[IBY]*q[IU] - q[IBX]*q[IV];
    res[IBZ] = q[IBZ]*q[IU] - q[IBX]*q[IW];
    res[IE]  = (e_tot + q[IP]) * q[IU] - q[IBX]*(q[IBX]*q[IU]+q[IBY]*q[IV]+q[IBZ]*q[IW]);
    res[IPSI] = 0.0;
    return res;
  };

  // Disjunction of cases
  
  State q;
  real_t e_tot;
  if (SL > 0.0) { // qL
    q = qL;
    e_tot = EL;
    q[IP] = pTL;

    p_gas_out = qL[IP];
  }
  else if (SLS > 0.0) { // qL*
    q[IR] = rLS;
    q[IU]   = uS;
    q[IV]   = vLS;
    q[IW]   = wLS;
    q[IBX]  = Bx;
    q[IBY]  = ByLS;
    q[IBZ]  = BzLS;

    q[IP] = pTS;
    e_tot = ELS;

    p_gas_out = qL[IP];
  }
  else if (uS > 0.0) { // qL**
    q[IR] = rLS;
    q[IU]   = uS;
    q[IV]   = vSS;
    q[IW]   = wSS;
    q[IBX]  = Bx;
    q[IBY]  = BySS;
    q[IBZ]  = BzSS;

    q[IP]   = pTS;
    e_tot = ELSS;

    p_gas_out = qL[IP];
  }
  else if (SRS > 0.0) { // qR**
    q[IR] = rRS;
    q[IU]   = uS;
    q[IV]   = vSS;
    q[IW]   = wSS;
    q[IBX]  = Bx;
    q[IBY]  = BySS;
    q[IBZ]  = BzSS;

    q[IP]   = pTS;
    e_tot = ERSS;

    p_gas_out = qR[IP];
  }
  else if (SR > 0.0) { // qR*
    q[IR] = rRS;
    q[IU]   = uS;
    q[IV]   = vRS;
    q[IW]   = wRS;
    q[IBX]  = Bx;
    q[IBY]  = ByRS;
    q[IBZ]  = BzRS;

    q[IP] = pTS;
    e_tot = ERS;

    p_gas_out = qR[IP];
  }
  else { // SR < 0.0; qR
    q = qR;
    e_tot = ER;
    q[IP] = pTR;

    p_gas_out = qR[IP];
  }

  flux = computeFlux(q, e_tot);
}

KOKKOS_INLINE_FUNCTION
void FiveWaves(State &qL, State &qR, State &flux, real_t &pout, const DeviceParams &params) {
  const uint IZ = 2;
  constexpr real_t epsilon = 1.0e-16;
  const real_t B2L = qL[IBX]*qL[IBX] + qL[IBY]*qL[IBY] + qL[IBZ]*qL[IBZ];
  const real_t B2R = qR[IBX]*qR[IBX] + qR[IBY]*qR[IBY] + qR[IBZ]*qR[IBZ];
  const Vect pL {
    -qL[IBX]*qL[IBX] + qL[IP] + B2L/2,
    -qL[IBX]*qL[IBY],
    -qL[IBX]*qL[IBZ]
  };

  const Vect pR {
    -qR[IBX]*qR[IBX] + qR[IP] + B2R/2,
    -qR[IBX]*qR[IBY],
    -qR[IBX]*qR[IBZ]
  };

  // 1. Compute speeds
  const real_t csL = speedOfSound(qL, params); 
  const real_t csR = speedOfSound(qR, params);
  real_t caL = sqrt(qL[IR] * (qL[IBX]*qL[IBX] + B2L/2))+epsilon;
  real_t caR = sqrt(qR[IR] * (qR[IBX]*qR[IBX] + B2R/2))+epsilon;
  real_t cbL = sqrt(qL[IR] * (qL[IR]*csL*csL + qL[IBY]*qL[IBY] + qL[IBZ]*qL[IBZ] + B2L/2));
  real_t cbR = sqrt(qR[IR] * (qR[IR]*csR*csR + qR[IBY]*qR[IBY] + qR[IBZ]*qR[IBZ] + B2R/2));

  auto computeFastMagnetoAcousticSpeed = [&](const State &q, const real_t B2, const real_t cs) {
    const real_t c02  = cs*cs;
    const real_t ca2  = B2 / q[IR];
    const real_t cap2 = q[IBX]*q[IBX]/q[IR];
    return sqrt(0.5*(c02+ca2)+0.5*sqrt((c02+ca2)*(c02+ca2)-4.0*c02*cap2));
  };
  
  // Using 3-wave if hyperbolicity is lost (from Dyablo)
  if ( qL[IBX]*qR[IBX] < -epsilon 
    || qL[IBY]*qR[IBY] < -epsilon
    || qL[IBZ]*qR[IBZ] < -epsilon) 
    {
    const real_t cL = qL[IR]  * computeFastMagnetoAcousticSpeed(qL,B2L, csL);
    const real_t cR = qR[IR] * computeFastMagnetoAcousticSpeed(qR, B2R, csR);
    const real_t c = fmax(cL, cR);
  
    caL = c;
    caR = c;
    cbL = c;
    cbR = c;
  }
  
  const Vect cL {cbL, caL, caL};
  const Vect cR {cbR, caR, caR};

  // // 2. Compute star zone
  const Vect vL {qL[IU], qL[IV], qL[IW]};
  const Vect vR {qR[IU], qR[IV], qR[IW]};

  Vect Ustar{}, Pstar{};
  for (size_t i=0; i<3; ++i) {
    Ustar[i] = (cL[i]*vL[i] + cR[i]*vR[i] + pL[i] - pR[i])/(cL[i]+cR[i]);
    Pstar[i] = (cR[i]*pL[i] + cL[i]*pR[i] + cL[i]*cR[i]*(vL[i]-vR[i]))/(cL[i]+cR[i]);
  }

  State q{};
  real_t Bstar;
  if (Ustar[IX] > 0.0) {
    q = qL;
    Bstar = qR[IBX];
    pout = qR[IP];
  }
  else {
    q = qR;
    Bstar = qL[IBX];
    pout = qL[IP];
  }
  const real_t beta_min = 1.0e-3;
  const real_t alfven_max = 10.0;
  const real_t beta = q[IP] / (0.5*(q[IBX]*q[IBX] + q[IBY]*q[IBY] + q[IBZ]*q[IBZ]));
  const real_t alfven_number = Kokkos::sqrt(q[IR]*q[IU]/ (q[IBX]*q[IBX] + q[IBY]*q[IBY] + q[IBZ]*q[IBZ]));
  bool is_low_beta = (beta < beta_min);
  State u = primToCons(q, params);
  //3. Commpute flux
  real_t uS = Ustar[IX];
  flux[IR]  = u[IR]  * uS;
  flux[IU]  = u[IU]  * uS + Pstar[IX];
  flux[IV]  = u[IV]  * uS + Pstar[IY];
  flux[IW]  = u[IW]  * uS + Pstar[IZ];
  flux[IE]  = u[IE]  * uS + Pstar[IX]*uS + Pstar[IY]*Ustar[IY] + Pstar[IZ]*Ustar[IZ];
  if (is_low_beta || (alfven_number > alfven_max)) {
    flux[IBX] = u[IBX] * uS - q[IBX] * Ustar[IX];
    flux[IBY] = u[IBY] * uS - q[IBX] * Ustar[IY];
    flux[IBZ] = u[IBZ] * uS - q[IBX] * Ustar[IZ];
  }
  else {
    flux[IBX] = u[IBX] * uS - Bstar * Ustar[IX];
    flux[IBY] = u[IBY] * uS - Bstar * Ustar[IY];
    flux[IBZ] = u[IBZ] * uS - Bstar * Ustar[IZ];
  }
  flux[IPSI] = 0.0;
  // pout = Pstar[IX];
}

KOKKOS_INLINE_FUNCTION
void FluxDerigs(State &qL, State &qR, State &flux, real_t ch, const DeviceParams &params){
  const State qAvg = 0.5 * (qL + qR);
  const real_t rhoLn = logMean(qL[IR], qR[IR]);

  const real_t betaL = 0.5 * qL[IR]/qL[IP];
  const real_t betaR = 0.5 * qR[IR]/qR[IP];
  // const real_t betaAvg = 0.5 * qAvg[IR]/qAvg[IP];
  // const real_t betaLn = 0.5 * rhoLn / logMean(qL[IP], qR[IP]);
  const real_t betaAvg = 0.5 * (betaL + betaR);
  const real_t betaLn = logMean(betaL, betaR);

  // sum_i {{Bi^2}}
  const real_t B2Avg = 0.5 * (qL[IBX]*qL[IBX]+qR[IBX]*qR[IBX] + 
                              qL[IBY]*qL[IBY]+qR[IBY]*qR[IBY] + 
                              qL[IBZ]*qL[IBZ]+qR[IBZ]*qR[IBZ]);
  //sum_i {{vi^2}}
  const real_t v2Avg = 0.5 * (qL[IU]*qL[IU] + qR[IU]*qR[IU] + 
                              qL[IV]*qL[IV] + qR[IV]*qR[IV] + 
                              qL[IW]*qL[IW] + qR[IW]*qR[IW]);
  // sum_i {{vi*Bi^2}}
  const real_t uB2Avg = 0.5 * (qL[IU]*qL[IBX]*qL[IBX] + qR[IU]*qR[IBX]*qR[IBX] +
                               qL[IU]*qL[IBY]*qL[IBY] + qR[IU]*qR[IBY]*qR[IBY] +
                               qL[IU]*qL[IBZ]*qL[IBZ] + qR[IU]*qR[IBZ]*qR[IBZ]);
  // sum_i {{vi*Bi}}
  const real_t vBAvg = 0.5 * (qL[IU]*qL[IBX] + qR[IU]*qR[IBX] +
                              qL[IV]*qL[IBY] + qR[IV]*qR[IBY] +
                              qL[IW]*qL[IBZ] + qR[IW]*qR[IBZ]);
                              
  const real_t ptot = 0.5 * qAvg[IR]/betaAvg + 0.5*B2Avg;
  
  // Flux components
  flux[IR] = rhoLn * qAvg[IU];
  flux[IU] = flux[IR] * qAvg[IU] - qAvg[IBX]*qAvg[IBX] + ptot;
  flux[IV] = flux[IR] * qAvg[IV] - qAvg[IBX]*qAvg[IBY];
  flux[IW] = flux[IR] * qAvg[IW] - qAvg[IBX]*qAvg[IBZ];
  flux[IBX] = ch * qAvg[IPSI];
  flux[IBY] = qAvg[IU]*qAvg[IBY] - qAvg[IV]*qAvg[IBX]; //Dedner
  flux[IBZ] = qAvg[IU]*qAvg[IBZ] - qAvg[IW]*qAvg[IBX]; //Dedner
  flux[IPSI] = ch * qAvg[IBX];
  
  flux[IE] = flux[IR] * (1.0/(2.0*betaLn*(params.gamma0-1.0)) - 0.5*v2Avg) +
             flux[IU] * qAvg[IU] +
             flux[IV] * qAvg[IV] +
             flux[IW] * qAvg[IW] +
             flux[IBX] * qAvg[IBX] +
             flux[IBY] * qAvg[IBY] +
             flux[IBZ] * qAvg[IBZ] +
             flux[IPSI] * qAvg[IPSI] +
             qAvg[IBX]*vBAvg - 0.5*uB2Avg  - ch * 0.5 * (qL[IBX]*qL[IPSI] + qR[IBX]*qR[IPSI]);
}

KOKKOS_INLINE_FUNCTION
void FluxChandrashekar(State &qL, State &qR, State &flux, real_t ch, const DeviceParams &params){
  const State qAvg = 0.5 * (qL + qR);
  const real_t rhoLn = logMean(qL[IR], qR[IR]);

  const real_t betaL = 0.5 * qL[IR]/qL[IP];
  const real_t betaR = 0.5 * qR[IR]/qR[IP];
  const real_t betaAvg = 0.5 * qAvg[IR]/qAvg[IP];
  const real_t betaLn = 0.5 * rhoLn / logMean(qL[IP], qR[IP]);
  // sum_i {{Bi^2}}
  const real_t B2Avg = 0.5 * (qL[IBX]*qL[IBX]+qR[IBX]*qR[IBX] + 
                              qL[IBY]*qL[IBY]+qR[IBY]*qR[IBY] + 
                              qL[IBZ]*qL[IBZ]+qR[IBZ]*qR[IBZ]);
  //sum_i {{vi^2}}
  const real_t v2Avg = 0.5 * (qL[IU]*qL[IU] + qR[IU]*qR[IU] + 
                              qL[IV]*qL[IV] + qR[IV]*qR[IV] + 
                              qL[IW]*qL[IW] + qR[IW]*qR[IW]);

  const real_t vBAvg = qAvg[IU]*qAvg[IBX] + 
                       qAvg[IV]*qAvg[IBY] + 
                       qAvg[IW]*qAvg[IBZ];
  // Average of the magnetic flux                   
  const real_t ptot = 0.5 * qAvg[IR]/betaAvg + 0.5*B2Avg;
  const real_t betaUAvg = 0.5 * (qL[IU]*betaL + qR[IU]*betaR);
  const real_t betaVAvg = 0.5 * (qL[IV]*betaL + qR[IV]*betaR);
  const real_t betaWAvg = 0.5 * (qL[IW]*betaL + qR[IW]*betaR);
  const real_t betaPsiAvg = 0.5 *(qL[IPSI]*betaL + qR[IPSI]*betaR);
  
  // Flux components
  flux[IR] = rhoLn * qAvg[IU];
  flux[IU] = flux[IR] * qAvg[IU] - qAvg[IBX]*qAvg[IBX] + ptot;
  flux[IV] = flux[IR] * qAvg[IV] - qAvg[IBX]*qAvg[IBY];
  flux[IW] = flux[IR] * qAvg[IW] - qAvg[IBX]*qAvg[IBZ];
  flux[IBX] = ch * betaPsiAvg/betaAvg; // Barbier
  flux[IBY] = (1.0/betaAvg) * (betaUAvg * qAvg[IBY] - betaVAvg * qAvg[IBX]);
  flux[IBZ] = (1.0/betaAvg) * (betaUAvg * qAvg[IBZ] - betaWAvg * qAvg[IBX]);
  flux[IPSI] = ch * qAvg[IBX];
  
  flux[IE] = flux[IR] * (1.0/(2.0*betaLn*(params.gamma0-1.0)) - 0.5*v2Avg) +
             flux[IU] * qAvg[IU] +
             flux[IV] * qAvg[IV] +
             flux[IW] * qAvg[IW] +
             flux[IBX] * qAvg[IBX] +
             flux[IBY] * qAvg[IBY] +
             flux[IBZ] * qAvg[IBZ] +
             flux[IPSI] * qAvg[IPSI] +
             qAvg[IBX]*vBAvg - 0.5*qAvg[IU]*B2Avg - ch * 0.5 * (qL[IBX]*qL[IPSI] + qR[IBX]*qR[IPSI]);
}


KOKKOS_INLINE_FUNCTION
void FluxKEPEC(State &qL, State &qR, State &flux, real_t &pout, real_t ch, const DeviceParams &params){
  // Note : In fv2d, the vector q holds the primitive variables: q = (rho, u, v, w, p, Bx, By, Bz, Psi)
  FluxDerigs(qL, qR, flux, ch, params);
  // FluxChandrashekar(qL, qR, flux, ch, params);
  pout = 0.5 * (qL[IP] + qR[IP]);
}

KOKKOS_INLINE_FUNCTION
State getMatrixDissipation(State &qL, State &qR, real_t ch, const DeviceParams &params) {
  real_t  u2_L, u2_R, p_L, p_R, beta_L, beta_R, rho_L, rho_R;
  real_t u_L, v_L, w_L, u_R, v_R, w_R;
  real_t Bx_L, By_L, Bz_L, Bx_R, By_R, Bz_R, psi_L, psi_R;
  rho_L = qL[IR];
  rho_R = qR[IR];
  // real_t srho_R = 1./rho_R;
  // real_t srho_L = 1./rho_L;
  u_L = qL[IU];
  v_L = qL[IV];
  w_L = qL[IW];
  u_R = qR[IU];
  v_R = qR[IV];
  w_R = qR[IW];
  Bx_L = qL[IBX];
  By_L = qL[IBY];
  Bz_L = qL[IBZ];
  Bx_R = qR[IBX];
  By_R = qR[IBY];
  Bz_R = qR[IBZ];
  psi_L = qL[IPSI];
  psi_R = qR[IPSI];
  u2_L = u_L*u_L + v_L*v_L + w_L*w_L;
  u2_R = u_R*u_R + v_R*v_R + w_R*w_R;
  // real_t B2_R = Bx_R*Bx_R + By_R*By_R + Bz_R*Bz_R;
  // real_t B2_L = Bx_L*Bx_L + By_L*By_L + Bz_L*Bz_L;
  p_L    = qL[IP];
  p_R    = qR[IP];
  beta_L = 0.5*rho_L/p_L; //!beta=rho/(2*p)
  beta_R = 0.5*rho_R/p_R;

  // ! Get the averages for the numerical flux
  real_t rhoLN      = logMean( rho_L, rho_R);
  real_t sbetaLN    = 1./logMean(beta_L,beta_R);
  // uAvg       = 0.5 * (u_L +  u_R);
  real_t u2Avg      = 0.5 * (u2_L + u2_R);
  // BAvg       = 0.5 * (B_L +  B_R);
  // real_t B2Avg      = 0.5 * (B2_L + B2_R);
  // real_t u1_B2Avg   = 0.5 * (u_L*B2_L + u_R*B2_R);
  // real_t uB_Avg     = 0.5 * (u_L*Bx_L + v_L*By_L + w_L*Bz_L  + u_R*Bx_R + v_R*By_R + w_R*Bz_R);
  real_t betaAvg    = 0.5 * (beta_L + beta_R);
  real_t pAvg       = 0.5*(rho_L+rho_R)/(beta_L+beta_R); //!rhoMEAN/(2*betaMEAN)
  real_t psiAvg     = 0.5*(psi_L+psi_R);

  // real_t pTilde     = pAvg + 0.5 * B2Avg; //!+1/(2mu_0)({{|B|^2}}...)
  Vect uAvg = {0.5*(u_L + u_R), 0.5*(v_L + v_R), 0.5*(w_L + w_R)};
  Vect Bavg = {0.5*(Bx_L + Bx_R), 0.5*(By_L + By_R), 0.5*(Bz_L + Bz_R)};
  // ! Entropy conserving and kinetic energy conserving flux
// flux[IR] = rhoLN*uAvg[IX]
// flux[IU] = flux[IR]*uAvg[IX]- 0.5*Bavg[IX]*Bavg[IX] + pTilde;
// flux[IV] = flux[IR]*uAvg[IY] - 0.5*Bavg[IX]*Bavg[IY];
// flux[IW] = flux[IR]*uAvg[IZ] - 0.5*Bavg[IX]*Bavg[IZ];
// flux[IBY] = uAvg[IX]*Bavg[IY] - Bavg[IX]*uAvg[IY];
// flux[IBZ] = uAvg[IX]*Bavg[IZ] - Bavg[IX]*uAvg[IZ];
// flux[IBX] = ch*psiAvg;
// flux[IPSI] = ch*Bavg[IX];

// flux[IE] = flux[IR]*0.5*(skappaM1*sbetaLN - u2Avg)
//            + (uAvg(IX)*flux[IU] + uAvg(IY)*flux[IV] + uAvg(IZ)*flux[IW])
//            + (Bavg[IX]*flux[IBX] + Bavg[IY]*flux[IBY] + Bavg[IZ]*flux[IBZ])
//            - 0.5*u1_B2Avg +Bavg[IX]*uB_Avg
//            + flux[IPSI]*psiAvg-ch*0.5*(B_L(1)*psi_L+B_R(1)*psi_R);
  // ! MHD waves selective dissipation

    // ! Compute additional averages
    real_t rhoAvg = 0.5*(rho_L + rho_R);
    real_t pLN = 0.5*rhoLN*sbetaLN;
           u2Avg = u_L*u_R + v_L*v_R + w_L*w_R;  //! Redefinition of u2Avg -> \bar{\norm{u}^2}
    // real_t srhoLN = 1./rhoLN;
    real_t aA = Kokkos::sqrt(params.gamma0*pAvg/rhoLN);
    real_t aLN = Kokkos::sqrt(params.gamma0*pLN/rhoLN);
    real_t abeta = Kokkos::sqrt(0.5*params.gamma0/betaAvg);
    real_t bb1A = Bavg[IX]/Kokkos::sqrt(rhoLN);
    real_t bb2A = Bavg[IY]/Kokkos::sqrt(rhoLN);
    real_t bb3A = Bavg[IZ]/Kokkos::sqrt(rhoLN);
    real_t bbA = Kokkos::sqrt(bb1A*bb1A + bb2A*bb2A + bb3A*bb3A);
    real_t aabbA = aA*aA + bbA*bbA;

    // ! Alfven speed
    // ! Derigs et al. (2018), (4.63)
    real_t ca = Kokkos::abs(bb1A);

    // ! Control round-off errors
    real_t xx = aabbA*aabbA - 4.0*aA*aA*bb1A*bb1A;
    if(xx <= 0.0) xx = 0.0;
    real_t xxx = aabbA + Kokkos::sqrt(xx);

    // ! Fast magnetoacoustic speed
    // ! Derigs et al. (2018), (4.63)
    real_t cf = Kokkos::sqrt(0.5 * xxx);

    // ! Control round-off errors
    xxx = aabbA - Kokkos::sqrt(xx);
    if(xxx <= 0.0) xxx = 0.0;

    // ! Slow magnetoacoustic speed
    // ! Derigs et al. (2018), (4.63)
    real_t cs = Kokkos::sqrt(0.5 * xxx);

    real_t bperpA = Kokkos::sqrt(bb2A*bb2A + bb3A*bb3A);
    // ! In case of very small bperpA, the values of betaA_{2,3}
    // ! are indeterminable so we make them pairwise orthogonal
    // ! Derigs et al. (2018), (4.63)
    real_t beta2A, beta3A;
    if(bperpA >= 1.0E-14){
      beta2A = bb2A/bperpA;
      beta3A = bb3A/bperpA;
    }
    else {
      bperpA = 0.0;
      beta2A = 1.0/Kokkos::sqrt(2.0);
      beta3A = 1.0/Kokkos::sqrt(2.0);
    }

    // ! Avoid negative round-off errors when computing alphaf (auxiliary variable)
    xx = 0.0;
    real_t alphaf, alphas;
    if((cf*cf-cs*cs) >= 0.0) xx = (aA*aA-cs*cs)/(cf*cf-cs*cs);
    if(xx >= 0.0){
      alphaf = Kokkos::sqrt(xx);
    }
    else{
      alphaf = 0.0;
    }
    // ! Avoid negative round-off errors when computing alphas (auxiliary variable)
    xx = 0.0;
    if((cf*cf-cs*cs) >= 0.0) xx = (cf*cf-aA*aA)/(cf*cf-cs*cs);
    if(xx >= 0.0) {
      alphas = Kokkos::sqrt(xx);
    }
    else{
      alphas = 0.0;
    }

    const real_t sgnb1 = (bb1A < 0.0) ? -1.0 : 1.0;

    const real_t skappaM1 = 1.0/(params.gamma0 - 1.0);
    // ! Derigs et al. (2018), (4.63)
    const real_t psiSplus =  0.5*alphas*rhoLN*u2Avg - abeta*alphaf*rhoLN*bperpA +
                  alphas*rhoLN*aLN*aLN*skappaM1 + alphas*cs*rhoLN*uAvg[IX] +
                  alphaf*cf*rhoLN*sgnb1*(uAvg[IY]*beta2A + uAvg[IZ]*beta3A);
    const real_t psiSminus = 0.5*alphas*rhoLN*u2Avg - abeta*alphaf*rhoLN*bperpA +
                  alphas*rhoLN*aLN*aLN*skappaM1 - alphas*cs*rhoLN*uAvg[IX] -
                  alphaf*cf*rhoLN*sgnb1*(uAvg[IY]*beta2A + uAvg[IZ]*beta3A);

    const real_t psiFplus =  0.5*alphaf*rhoLN*u2Avg + abeta*alphas*rhoLN*bperpA +
                  alphaf*rhoLN*aLN*aLN*skappaM1 + alphaf*cf*rhoLN*uAvg[IX] -
                  alphas*cs*rhoLN*sgnb1*(uAvg[IY]*beta2A + uAvg[IZ]*beta3A);
    const real_t psiFminus = 0.5*alphaf*rhoLN*u2Avg + abeta*alphas*rhoLN*bperpA +
                  alphaf*rhoLN*aLN*aLN*skappaM1 - alphaf*cf*rhoLN*uAvg[IX] +
                  alphas*cs*rhoLN*sgnb1*(uAvg[IY]*beta2A + uAvg[IZ]*beta3A);

    // ! + fast magnetoacoustic wave
    // ! Derigs et al. (2018), (4.68)
    Matrix Rmatrix{};
    Rmatrix[0][0] = alphaf*rhoLN;
    Rmatrix[1][0] = alphaf*rhoLN*(uAvg[IX] + cf);
    Rmatrix[2][0] = rhoLN*(alphaf*uAvg[IY] - alphas*cs*beta2A*sgnb1);
    Rmatrix[3][0] = rhoLN*(alphaf*uAvg[IZ] - alphas*cs*beta3A*sgnb1);
    Rmatrix[4][0] = psiFplus;
    Rmatrix[5][0] = 0.0;
    Rmatrix[6][0] = alphas*abeta*beta2A*Kokkos::sqrt(rhoLN);
    Rmatrix[7][0] = alphas*abeta*beta3A*Kokkos::sqrt(rhoLN);
    Rmatrix[8][0] = 0.0;

    // ! + Alfven wave
    // ! Derigs et al. (2018), (4.67)
    Rmatrix[0][1] = 0.0;
    Rmatrix[1][1] = 0.0;
    Rmatrix[2][1] = rhoLN*Kokkos::sqrt(rhoAvg)*beta3A;
    Rmatrix[3][1] = -rhoLN*Kokkos::sqrt(rhoAvg)*beta2A;
    Rmatrix[4][1] = -rhoLN*Kokkos::sqrt(rhoAvg)*(beta2A*uAvg[IZ] - beta3A*uAvg[IY]);
    Rmatrix[5][1] = 0.0;
    Rmatrix[6][1] = -rhoLN*beta3A;
    Rmatrix[7][1] = rhoLN*beta2A;
    Rmatrix[8][1] = 0.0;

    // ! + slow magnetoacoustic wave
    // ! Derigs et al. (2018), (4.69)
    Rmatrix[0][2] = alphas*rhoLN;
    Rmatrix[1][2] = alphas*rhoLN*(uAvg[IX] + cs);
    Rmatrix[2][2] = rhoLN*(alphas*uAvg[IY] + alphaf*cf*beta2A*sgnb1);
    Rmatrix[3][2] = rhoLN*(alphas*uAvg[IZ] + alphaf*cf*beta3A*sgnb1);
    Rmatrix[4][2] = psiSplus;
    Rmatrix[5][2] = 0.0;
    Rmatrix[6][2] = -alphaf*abeta*beta2A*Kokkos::sqrt(rhoLN);
    Rmatrix[7][2] = -alphaf*abeta*beta3A*Kokkos::sqrt(rhoLN);
    Rmatrix[8][2] = 0.0;

    // ! + GLM wave
    // ! Dergs et al. (2018), eq. (4.65)
    Rmatrix[0][3] = 0.0;
    Rmatrix[1][3] = 0.0;
    Rmatrix[2][3] = 0.0;
    Rmatrix[3][3] = 0.0;
    Rmatrix[4][3] = Bavg[IX] + psiAvg;
    Rmatrix[5][3] = 1.0;
    Rmatrix[6][3] = 0.0;
    Rmatrix[7][3] = 0.0;
    Rmatrix[8][3] = 1.0;

    // ! Entropy wave
    // ! Derigs et al. (2018), (4.66)
    Rmatrix[0][4] = 1.0;
    Rmatrix[1][4] = uAvg[IX];
    Rmatrix[2][4] = uAvg[IY];
    Rmatrix[3][4] = uAvg[IZ];
    Rmatrix[4][4] = 0.5*u2Avg;
    Rmatrix[5][4] = 0.0;
    Rmatrix[6][4] = 0.0;
    Rmatrix[7][4] = 0.0;
    Rmatrix[8][4] = 0.0;

    // ! - GLM wave
    // ! Dergs et al. (2018), eq. (4.65)
    Rmatrix[0][5] = 0.0;
    Rmatrix[1][5] = 0.0;
    Rmatrix[2][5] = 0.0;
    Rmatrix[3][5] = 0.0;
    Rmatrix[4][5] = Bavg[IX] - psiAvg;
    Rmatrix[5][5] = 1.0;
    Rmatrix[6][5] = 0.0;
    Rmatrix[7][5] = 0.0;
    Rmatrix[8][5] = -1.0;

    // ! - slow magnetoacoustic wave
    // ! Derigs et al. (2018), (4.69)
    Rmatrix[0][6] = alphas*rhoLN;
    Rmatrix[1][6] = alphas*rhoLN*(uAvg[IX] - cs);
    Rmatrix[2][6] = rhoLN*(alphas*uAvg[IY] - alphaf*cf*beta2A*sgnb1);
    Rmatrix[3][6] = rhoLN*(alphas*uAvg[IZ] - alphaf*cf*beta3A*sgnb1);
    Rmatrix[4][6] = psiSminus;
    Rmatrix[5][6] = 0.0;
    Rmatrix[6][6] = -alphaf*abeta*beta2A*Kokkos::sqrt(rhoLN);
    Rmatrix[7][6] = -alphaf*abeta*beta3A*Kokkos::sqrt(rhoLN);
    Rmatrix[8][6] = 0.0;

    // ! - Alfven wave
    // ! Derigs et al. (2018), (4.67)
    Rmatrix[0][7] = 0.0;
    Rmatrix[1][7] = 0.0;
    Rmatrix[2][7] = -rhoLN*Kokkos::sqrt(rhoAvg)*beta3A;
    Rmatrix[3][7] = rhoLN*Kokkos::sqrt(rhoAvg)*beta2A;
    Rmatrix[4][7] = rhoLN*Kokkos::sqrt(rhoAvg)*(beta2A*uAvg[IZ] - beta3A*uAvg[IY]);
    Rmatrix[5][7] = 0.0;
    Rmatrix[6][7] = -rhoLN*beta3A;
    Rmatrix[7][7] = rhoLN*beta2A;
    Rmatrix[8][7] = 0.0;

    // ! - fast magnetoacoustic wave
    // ! Derigs et al. (2018), (4.68)
    Rmatrix[0][8] = alphaf*rhoLN;
    Rmatrix[1][8] = alphaf*rhoLN*(uAvg[IX] - cf);
    Rmatrix[2][8] = rhoLN*(alphaf*uAvg[IY] + alphas*cs*beta2A*sgnb1);
    Rmatrix[3][8] = rhoLN*(alphaf*uAvg[IZ] + alphas*cs*beta3A*sgnb1);
    Rmatrix[4][8] = psiFminus;
    Rmatrix[5][8] = 0.0;
    Rmatrix[6][8] = alphas*abeta*beta2A*Kokkos::sqrt(rhoLN);
    Rmatrix[7][8] = alphas*abeta*beta3A*Kokkos::sqrt(rhoLN);
    Rmatrix[8][8] = 0.0;

    // ! A blend of the 9waves solver and LLF
    real_t phi = Kokkos::sqrt(Kokkos::abs(1.0-(p_R*rho_R/(p_L*rho_L)))/(1.0+(p_R*rho_R/(p_L*rho_L))));
    real_t LambdaMax = Kokkos::max(Kokkos::abs( uAvg[IX] + cf ), Kokkos::abs( uAvg[IX] - cf ));

    State Dmatrix{};
    Dmatrix[0] = (1.-phi)*Kokkos::abs( uAvg[IX] + cf ) + phi*LambdaMax;
    Dmatrix[1] = (1.-phi)*Kokkos::abs( uAvg[IX] + ca ) + phi*LambdaMax;
    Dmatrix[2] = (1.-phi)*Kokkos::abs( uAvg[IX] + cs ) + phi*LambdaMax;
    Dmatrix[3] = (1.-phi)*Kokkos::abs( uAvg[IX] + ch ) + phi*LambdaMax;
    Dmatrix[4] = (1.-phi)*Kokkos::abs( uAvg[IX]      ) + phi*LambdaMax;
    Dmatrix[5] = (1.-phi)*Kokkos::abs( uAvg[IX] - ch ) + phi*LambdaMax;
    Dmatrix[6] = (1.-phi)*Kokkos::abs( uAvg[IX] - cs ) + phi*LambdaMax;
    Dmatrix[7] = (1.-phi)*Kokkos::abs( uAvg[IX] - ca ) + phi*LambdaMax;
    Dmatrix[8] = (1.-phi)*Kokkos::abs( uAvg[IX] - cf ) + phi*LambdaMax;

//     ! Pure 9waves solver (no LLF)
    // Dmatrix[0] = Kokkos::abs( uAvg[IX] + cf ); // ! + fast magnetoacoustic wave
    // Dmatrix[1] = Kokkos::abs( uAvg[IX] + ca ); //! + Alfven wave
    // Dmatrix[2] = Kokkos::abs( uAvg[IX] + cs ); //! + slow magnetoacoustic wave
    // Dmatrix[3] = Kokkos::abs( uAvg[IX] + ch ); //! + GLM wave
    // Dmatrix[4] = Kokkos::abs( uAvg[IX]      ); //! / Entropy wave
    // Dmatrix[5] = Kokkos::abs( uAvg[IX] - ch ); //! - GLM wave
    // Dmatrix[6] = Kokkos::abs( uAvg[IX] - cs ); //! - slow magnetoacoustic wave
    // Dmatrix[7] = Kokkos::abs( uAvg[IX] - ca ); //! - Alfven wave
    // Dmatrix[8] = Kokkos::abs( uAvg[IX] - cf ); //! - fast magnetoacoustic wave

    // ! Diagonal scaling matrix as described in Winters et al., eq. (4.15)
    // Tmatrix = 0.0
    State Tmatrix{};
    Tmatrix[0] = 0.5/params.gamma0/rhoLN; //! + f
    Tmatrix[1] = 0.25/betaAvg/rhoLN/rhoLN; //! + a
    Tmatrix[2] = Tmatrix[0]; //! + s
    Tmatrix[3] = 0.25 / betaAvg; //! + GLM
    Tmatrix[4] = rhoLN*(params.gamma0-1.0)/params.gamma0; //! E
    Tmatrix[5] = Tmatrix[3]; //! - GLM
    Tmatrix[6] = Tmatrix[0]; //! - s
    Tmatrix[7] = Tmatrix[1]; //! - a
    Tmatrix[8] = Tmatrix[0]; //! - f

    // ! Scale D matrix
    Dmatrix = Dmatrix*Tmatrix;
    Matrix RT = transpose(Rmatrix);
    State V_jump = getEntropyJumpState(qL, qR, params);
    State res = matvecmul(Rmatrix,Dmatrix*matvecmul(RT,V_jump));

    return res;
  }


KOKKOS_INLINE_FUNCTION
State getScalarDissipation(State &qL, State &qR, const DeviceParams &params) {
  State Lmax {1.0, 1.0, 1.0, 1.0, 1.0, 1.0, 1.0, 1.0, 1.0};
  State q = 0.5 * (qL + qR);
  const real_t lambdaMaxLocal = Kokkos::max(
    Kokkos::abs(q[IU] - fastMagnetoAcousticSpeed(q, params, IX)),
    Kokkos::abs(q[IU] + fastMagnetoAcousticSpeed(q, params, IX))
  );
  Lmax *= lambdaMaxLocal;
  State qJ = getConsJumpState(qL, qR, params);
  return Lmax * qJ;
}

// Ideal GLM MHD Riemann Solver from Derigs et al. 2018  - 10.1016/j.jcp.2018.03.002
KOKKOS_INLINE_FUNCTION
void IdealGLM(State &qL, State &qR, State &flux, real_t &pout, real_t ch, const DeviceParams &params){
  // 1. Compute KEPEC Flux
  FluxKEPEC(qL, qR, flux, pout, ch, params);
  // 2. Compute the dissipation term for the KEPES flux
  // State dissipative_term = getScalarDissipation(qL, qR, params);
  State dissipative_term = getMatrixDissipation(qL, qR, ch, params);
  flux -= 0.5 * dissipative_term;
}

#endif
=======
/**
 * @brief Flux Splitting Lagrange Projection Solver
 * 
 * FSLP solver as defined in Bourgeois et al. 2024 : "Recasting an operator splitting solver into a 
 * standard finite volume flux-based algorithm. The case of a Lagrange-projection-type method for gas 
 * dynamics", Journal of Computational Physics, vol 496.
 */
KOKKOS_INLINE_FUNCTION
void fslp(State &qL, State &qR, State &flux, real_t &pout, real_t gdx, const DeviceParams &params) {
  // 1. Basic quantities
  const real_t rhoL = qL[IR];
  const real_t uL   = qL[IU];
  const real_t vL   = qL[IV];
  const real_t pL   = qL[IP];
  const real_t csL = sqrt(params.gamma0 * pL / rhoL);

  const real_t rhoR = qR[IR];
  const real_t uR   = qR[IU];
  const real_t vR   = qR[IV];
  const real_t pR   = qR[IP];
  const real_t csR = sqrt(params.gamma0 * pR / rhoR);

  // 2. Calculating theta and a
  const real_t ai = params.fslp_K * Kokkos::max(rhoL*csL, rhoR*csR);           // eq (17)
  const real_t theta = Kokkos::min(1.0, Kokkos::max(Kokkos::abs(uL)/csL, Kokkos::abs(uR)/csR));  // eq (77)

  // 3. Calculating u* and PI*
  //                                                  vvv this minus comes from g = -grad phi
  const real_t ustar = 0.5*(uR+uL) - 0.5 / ai * (pR-pL - 0.5*(rhoL+rhoR)*gdx);  // eq (15)
  const real_t Pi    = 0.5*(pR+pL) - theta * 0.5*ai*(uR-uL);                    // eq (15)

  // 4. Upwinding
  const State& qstar = (ustar > 0 ? qL : qR);                                         // eq (32)
  const real_t Ekstar = 0.5 * qstar[IR] * (qstar[IU]*qstar[IU]+qstar[IV]*qstar[IV]); 
  const real_t Estar = Ekstar + qstar[IP]/(params.gamma0-1.0);

  // 5. Calculating flux : eq (31)
  flux[IR] = ustar*qstar[IR];
  flux[IU] = ustar*qstar[IR]*qstar[IU] + Pi;
  flux[IV] = ustar*qstar[IR]*qstar[IV];
  flux[IE] = ustar*(Estar + Pi);
}

>>>>>>> d378bb89
}<|MERGE_RESOLUTION|>--- conflicted
+++ resolved
@@ -125,7 +125,49 @@
   flux[IE] = (E + st[IP])*st[IU];
 }
 
-<<<<<<< HEAD
+/**
+ * @brief Flux Splitting Lagrange Projection Solver
+ * 
+ * FSLP solver as defined in Bourgeois et al. 2024 : "Recasting an operator splitting solver into a 
+ * standard finite volume flux-based algorithm. The case of a Lagrange-projection-type method for gas 
+ * dynamics", Journal of Computational Physics, vol 496.
+ */
+KOKKOS_INLINE_FUNCTION
+void fslp(State &qL, State &qR, State &flux, real_t &pout, real_t gdx, const DeviceParams &params) {
+  // 1. Basic quantities
+  const real_t rhoL = qL[IR];
+  const real_t uL   = qL[IU];
+  const real_t vL   = qL[IV];
+  const real_t pL   = qL[IP];
+  const real_t csL = sqrt(params.gamma0 * pL / rhoL);
+
+  const real_t rhoR = qR[IR];
+  const real_t uR   = qR[IU];
+  const real_t vR   = qR[IV];
+  const real_t pR   = qR[IP];
+  const real_t csR = sqrt(params.gamma0 * pR / rhoR);
+
+  // 2. Calculating theta and a
+  const real_t ai = params.fslp_K * Kokkos::max(rhoL*csL, rhoR*csR);           // eq (17)
+  const real_t theta = Kokkos::min(1.0, Kokkos::max(Kokkos::abs(uL)/csL, Kokkos::abs(uR)/csR));  // eq (77)
+
+  // 3. Calculating u* and PI*
+  //                                                  vvv this minus comes from g = -grad phi
+  const real_t ustar = 0.5*(uR+uL) - 0.5 / ai * (pR-pL - 0.5*(rhoL+rhoR)*gdx);  // eq (15)
+  const real_t Pi    = 0.5*(pR+pL) - theta * 0.5*ai*(uR-uL);                    // eq (15)
+
+  // 4. Upwinding
+  const State& qstar = (ustar > 0 ? qL : qR);                                         // eq (32)
+  const real_t Ekstar = 0.5 * qstar[IR] * (qstar[IU]*qstar[IU]+qstar[IV]*qstar[IV]); 
+  const real_t Estar = Ekstar + qstar[IP]/(params.gamma0-1.0);
+
+  // 5. Calculating flux : eq (31)
+  flux[IR] = ustar*qstar[IR];
+  flux[IU] = ustar*qstar[IR]*qstar[IU] + Pi;
+  flux[IV] = ustar*qstar[IR]*qstar[IV];
+  flux[IE] = ustar*(Estar + Pi);
+}
+
 #ifdef MHD
 
 KOKKOS_INLINE_FUNCTION
@@ -889,49 +931,4 @@
 }
 
 #endif
-=======
-/**
- * @brief Flux Splitting Lagrange Projection Solver
- * 
- * FSLP solver as defined in Bourgeois et al. 2024 : "Recasting an operator splitting solver into a 
- * standard finite volume flux-based algorithm. The case of a Lagrange-projection-type method for gas 
- * dynamics", Journal of Computational Physics, vol 496.
- */
-KOKKOS_INLINE_FUNCTION
-void fslp(State &qL, State &qR, State &flux, real_t &pout, real_t gdx, const DeviceParams &params) {
-  // 1. Basic quantities
-  const real_t rhoL = qL[IR];
-  const real_t uL   = qL[IU];
-  const real_t vL   = qL[IV];
-  const real_t pL   = qL[IP];
-  const real_t csL = sqrt(params.gamma0 * pL / rhoL);
-
-  const real_t rhoR = qR[IR];
-  const real_t uR   = qR[IU];
-  const real_t vR   = qR[IV];
-  const real_t pR   = qR[IP];
-  const real_t csR = sqrt(params.gamma0 * pR / rhoR);
-
-  // 2. Calculating theta and a
-  const real_t ai = params.fslp_K * Kokkos::max(rhoL*csL, rhoR*csR);           // eq (17)
-  const real_t theta = Kokkos::min(1.0, Kokkos::max(Kokkos::abs(uL)/csL, Kokkos::abs(uR)/csR));  // eq (77)
-
-  // 3. Calculating u* and PI*
-  //                                                  vvv this minus comes from g = -grad phi
-  const real_t ustar = 0.5*(uR+uL) - 0.5 / ai * (pR-pL - 0.5*(rhoL+rhoR)*gdx);  // eq (15)
-  const real_t Pi    = 0.5*(pR+pL) - theta * 0.5*ai*(uR-uL);                    // eq (15)
-
-  // 4. Upwinding
-  const State& qstar = (ustar > 0 ? qL : qR);                                         // eq (32)
-  const real_t Ekstar = 0.5 * qstar[IR] * (qstar[IU]*qstar[IU]+qstar[IV]*qstar[IV]); 
-  const real_t Estar = Ekstar + qstar[IP]/(params.gamma0-1.0);
-
-  // 5. Calculating flux : eq (31)
-  flux[IR] = ustar*qstar[IR];
-  flux[IU] = ustar*qstar[IR]*qstar[IU] + Pi;
-  flux[IV] = ustar*qstar[IR]*qstar[IV];
-  flux[IE] = ustar*(Estar + Pi);
-}
-
->>>>>>> d378bb89
-}+} // namespace fv2d