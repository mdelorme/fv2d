--- conflicted
+++ resolved
@@ -87,13 +87,8 @@
     real_t y = pos[IY];
 
     real_t rho = pow(y, params.m1);
-<<<<<<< HEAD
-    real_t prs = pow(y, params.m1+1.0); 
-    
-=======
     real_t prs = pow(y, params.m1+1.0);
 
->>>>>>> 25692a3c
     auto generator = random_pool.get_state();
     real_t pert = params.h84_pert * (generator.drand(-0.5, 0.5));
     random_pool.free_state(generator);
@@ -112,13 +107,8 @@
     Pos pos = getPos(params, i, j);
     real_t x = pos[IX];
     real_t y = pos[IY];
-<<<<<<< HEAD
-    
-    real_t T = (1.0 + params.theta1*y);
-=======
 
     real_t T = (params.T0 + params.theta1*y);
->>>>>>> 25692a3c
     real_t rho = pow(T, params.m1);
     real_t prs = pow(T, params.m1+1.0);
     
@@ -148,15 +138,9 @@
     real_t y0 = (pos[IY]-ymid);
     
     real_t r = sqrt(x0*x0+y0*y0);
-<<<<<<< HEAD
-    
-    if (r < 0.2) 
-    Q(j, i, IR) = 1.0;
-=======
 
     if (r < 0.2)
       Q(j, i, IR) = 1.0;
->>>>>>> 25692a3c
     else
     Q(j, i, IR) = 0.1;
     
@@ -193,8 +177,181 @@
     Q(j, i, IV) = 0.01 * (1.0 + cos(4*M_PI*x)) * (1 + cos(3.0*M_PI*y))/4.0;
   }
   
-  #ifdef MHD
-
+  
+  /**
+   * @brief Tri-Layer setup for a Currie2020 type of run
+   *
+   */
+  KOKKOS_INLINE_FUNCTION
+  void initTriLayer(Array Q, int i, int j, const DeviceParams &params, const RandomPool &random_pool) {
+    Pos pos = getPos(params, i, j);
+    const real_t y = pos[IY];
+    
+    const real_t T0 = params.T0;
+    const real_t rho0 = params.rho0;
+    const real_t p0 = rho0 * T0;
+    
+    const real_t T1   = T0 + params.theta2 * params.tri_y1;
+    const real_t rho1 = rho0 * pow(T1/T0, params.m2);
+    const real_t p1   = p0 * pow(T1/T0, params.m2+1.0);
+    
+    const real_t T2   = T1 + params.theta1 * (params.tri_y2-params.tri_y1);
+    const real_t rho2 = rho1 * pow(T2/T1, params.m1);
+    const real_t p2   = p1 * pow(T2/T1, params.m1+1.0);
+    
+    // Top layer
+    real_t T;
+    if (y <= params.tri_y1) {
+      T = T0 + params.theta2*y;
+      Q(j, i, IR) = rho0 * pow(T/T0, params.m2);
+      Q(j, i, IU) = 0.0;
+      Q(j, i, IV) = 0.0;
+      Q(j, i, IP) = p0 * pow(T/T0, params.m2+1.0);
+    }
+    // Middle layer
+    else if (y <= params.tri_y2) {
+      auto generator = random_pool.get_state();
+      T = T1 + params.theta1*(y-params.tri_y1);
+      Q(j, i, IR) = rho1 * pow(T/T1, params.m1);
+      Q(j, i, IU) = 0.0;
+      Q(j, i, IV) = 0.0;
+      
+      real_t pert = params.tri_pert * (generator.drand(-0.5, 0.5));
+      if (y-params.tri_y1 < 0.1 || params.tri_y2-y < 0.1)
+      pert = 0.0;
+      Q(j, i, IP) = (p1 * pow(T/T1, params.m1+1.0)) * (1.0 + pert);
+      random_pool.free_state(generator);
+    }
+    // Bottom layer
+    else {
+      T = T2 + params.theta2*(y-params.tri_y2);
+      Q(j, i, IR) = rho2 * pow(T/T2, params.m2);
+      Q(j, i, IU) = 0.0;
+      Q(j, i, IV) = 0.0;
+      Q(j, i, IP) = p2 * pow(T/T2, params.m2+1.0);
+    }
+  }
+  
+  KOKKOS_INLINE_FUNCTION
+  void initTriLayerSmooth(Array Q, int i, int j, const DeviceParams &params, const RandomPool &random_pool) {
+    Pos pos = getPos(params, i, j);
+    const real_t y = pos[IY];
+    
+    const real_t T0 = params.T0;
+    const real_t rho0 = params.rho0;
+    const real_t p0 = rho0 * T0;
+    
+    const real_t T1   = T0 + params.theta2 * params.tri_y1;
+    const real_t rho1 = rho0 * pow(T1/T0, params.m2);
+    const real_t p1   = p0 * pow(T1/T0, params.m2+1.0);
+    
+    const real_t T2   = T1 + params.theta1 * (params.tri_y2-params.tri_y1);
+    const real_t rho2 = rho1 * pow(T2/T1, params.m1);
+    const real_t p2   = p1 * pow(T2/T1, params.m1+1.0);
+    
+    // Smooth temperature profile
+    real_t T;
+    real_t th = 0.1;
+    if (y <= params.tri_y2 - (params.tri_y2 - params.tri_y1)/2.) {
+      real_t Tin = T0 + params.theta2 * y;
+      real_t Tout = T1 + params.theta1 * (y - params.tri_y1);
+      real_t fin = (tanh((params.tri_y1 - y)/th) + 1.0) * 0.5;
+      real_t fout = (tanh((y - params.tri_y1)/th) + 1.0) * 0.5;
+      T = Tin * fin + Tout * fout;
+    }
+    else {
+      real_t Tin = T1 + params.theta1*(y - params.tri_y1);
+      real_t Tout = T2 + params.theta2*(y - params.tri_y2);
+      real_t fin = (tanh((params.tri_y2 - y)/th) + 1.0) * 0.5;
+      real_t fout = (tanh((y - params.tri_y2)/th) + 1.0) * 0.5;
+      T = Tin * fin + Tout * fout;
+    }
+    // Top layer
+    if (y <= params.tri_y1) {
+      Q(j, i, IR) = rho0 * pow(T/T0, params.m2);
+      Q(j, i, IU) = 0.0;
+      Q(j, i, IV) = 0.0;
+      Q(j, i, IP) = p0 * pow(T/T0, params.m2+1.0);
+    }
+    // Middle layer
+    else if (y <= params.tri_y2) {
+      auto generator = random_pool.get_state();
+      Q(j, i, IR) = rho1 * pow(T/T1, params.m1);
+      Q(j, i, IU) = 0.0;
+      Q(j, i, IV) = 0.0;
+      real_t pert = params.tri_pert * (generator.drand(-0.5, 0.5));
+      if (y-params.tri_y1 < 0.1 || params.tri_y2-y < 0.1)
+      pert = 0.0;
+      Q(j, i, IP) = (p1 * pow(T/T1, params.m1+1.0)) * (1.0 + pert);
+      random_pool.free_state(generator);
+    }
+    // Bottom layer
+    else {
+      Q(j, i, IR) = rho2 * pow(T/T2, params.m2);
+      Q(j, i, IU) = 0.0;
+      Q(j, i, IV) = 0.0;
+      Q(j, i, IP) = p2 * pow(T/T2, params.m2+1.0);
+    }
+  }
+  
+  KOKKOS_INLINE_FUNCTION
+  void initIso3(Array Q, int i, int j, const DeviceParams &params, const RandomPool &random_pool) {
+    
+    const real_t T1   = params.iso3_T0;
+    const real_t rho1   = params.iso3_rho0;
+    const real_t p1 = rho1 * T1;
+    
+    const real_t T0 = T1;
+    const real_t rho0 = rho1 * exp(-params.iso3_dy0 * params.g / T0);
+    const real_t p0 = rho0 * T0;
+    
+    const real_t T2   = T1 + params.iso3_theta1 * params.iso3_dy1;
+    const real_t rho2 = rho1 * pow(T2/T1, params.iso3_m1);
+    const real_t p2   = p1 * pow(T2/T1, params.iso3_m1+1.0);
+    
+    const real_t y1 = params.iso3_dy0;
+    const real_t y2 = params.iso3_dy0+params.iso3_dy1;
+    
+    Pos pos = getPos(params, i, j);
+    const real_t d = pos[IY];
+    
+    // Top layer (iso-thermal)
+    real_t rho, p;
+    real_t T;
+    if (d <= y1) {
+      p   = p0 * exp(params.g * d / T0);
+      rho = p / T0;
+    }
+    // Middle layer (convective)
+    else if (d <= y2) {
+      T = T1 + params.iso3_theta1*(d-y1);
+      
+      // We add a pressure perturbation as in C91
+      auto generator = random_pool.get_state();
+      real_t pert = params.iso3_pert * generator.drand(-0.5, 0.5);
+      random_pool.free_state(generator);
+      
+      if (d-y1 < 0.1 || y2-d < 0.1)
+      pert = 0.0;
+      
+      rho = rho1 * pow(T/T1, params.iso3_m1);
+      p   = p1 * (1.0 + pert) * pow(T/T1, params.iso3_m1+1.0);
+    }
+    // Bottom layer (stable)
+    else {
+      T = T2 + params.iso3_theta2 * (d-y2);
+      rho = rho2 * pow(T/T2, params.iso3_m2);
+      p   = p2 * pow(T/T2, params.iso3_m2+1.0);
+    }
+    
+    Q(j, i, IR) = rho;
+    Q(j, i, IU) = 0.0;
+    Q(j, i, IV) = 0.0;
+    Q(j, i, IP) = p;
+  }
+
+
+#ifdef MHD
   // 1D MHD Tests
   /**
    * @brief MHD Sod Shock tube aligned along the X axis
@@ -456,182 +613,6 @@
     Q(j, i, IBZ) = 0.0;
     Q(j, i, IPSI) = 0.0;
   }
-<<<<<<< HEAD
-=======
-
-  /**
-   * @brief Tri-Layer setup for a Currie2020 type of run
-   *
-   */
-  KOKKOS_INLINE_FUNCTION
-  void initTriLayer(Array Q, int i, int j, const DeviceParams &params, const RandomPool &random_pool) {
-    Pos pos = getPos(params, i, j);
-    const real_t y = pos[IY];
-
-    const real_t T0 = params.T0;
-    const real_t rho0 = params.rho0;
-    const real_t p0 = rho0 * T0;
-
-    const real_t T1   = T0 + params.theta2 * params.tri_y1;
-    const real_t rho1 = rho0 * pow(T1/T0, params.m2);
-    const real_t p1   = p0 * pow(T1/T0, params.m2+1.0);
-
-    const real_t T2   = T1 + params.theta1 * (params.tri_y2-params.tri_y1);
-    const real_t rho2 = rho1 * pow(T2/T1, params.m1);
-    const real_t p2   = p1 * pow(T2/T1, params.m1+1.0);
-
-    // Top layer
-    real_t T;
-    if (y <= params.tri_y1) {
-      T = T0 + params.theta2*y;
-      Q(j, i, IR) = rho0 * pow(T/T0, params.m2);
-      Q(j, i, IU) = 0.0;
-      Q(j, i, IV) = 0.0;
-      Q(j, i, IP) = p0 * pow(T/T0, params.m2+1.0);
-    }
-    // Middle layer
-    else if (y <= params.tri_y2) {
-      auto generator = random_pool.get_state();
-      T = T1 + params.theta1*(y-params.tri_y1);
-      Q(j, i, IR) = rho1 * pow(T/T1, params.m1);
-      Q(j, i, IU) = 0.0;
-      Q(j, i, IV) = 0.0;
-
-      real_t pert = params.tri_pert * (generator.drand(-0.5, 0.5));
-      if (y-params.tri_y1 < 0.1 || params.tri_y2-y < 0.1)
-        pert = 0.0;
-      Q(j, i, IP) = (p1 * pow(T/T1, params.m1+1.0)) * (1.0 + pert);
-      random_pool.free_state(generator);
-    }
-    // Bottom layer
-    else {
-      T = T2 + params.theta2*(y-params.tri_y2);
-      Q(j, i, IR) = rho2 * pow(T/T2, params.m2);
-      Q(j, i, IU) = 0.0;
-      Q(j, i, IV) = 0.0;
-      Q(j, i, IP) = p2 * pow(T/T2, params.m2+1.0);
-    }
-  }
-
-  KOKKOS_INLINE_FUNCTION
-  void initTriLayerSmooth(Array Q, int i, int j, const DeviceParams &params, const RandomPool &random_pool) {
-    Pos pos = getPos(params, i, j);
-    const real_t y = pos[IY];
-
-    const real_t T0 = params.T0;
-    const real_t rho0 = params.rho0;
-    const real_t p0 = rho0 * T0;
-
-    const real_t T1   = T0 + params.theta2 * params.tri_y1;
-    const real_t rho1 = rho0 * pow(T1/T0, params.m2);
-    const real_t p1   = p0 * pow(T1/T0, params.m2+1.0);
-
-    const real_t T2   = T1 + params.theta1 * (params.tri_y2-params.tri_y1);
-    const real_t rho2 = rho1 * pow(T2/T1, params.m1);
-    const real_t p2   = p1 * pow(T2/T1, params.m1+1.0);
-
-    // Smooth temperature profile
-    real_t T;
-    real_t th = 0.1;
-    if (y <= params.tri_y2 - (params.tri_y2 - params.tri_y1)/2.) {
-      real_t Tin = T0 + params.theta2 * y;
-      real_t Tout = T1 + params.theta1 * (y - params.tri_y1);
-      real_t fin = (tanh((params.tri_y1 - y)/th) + 1.0) * 0.5;
-      real_t fout = (tanh((y - params.tri_y1)/th) + 1.0) * 0.5;
-      T = Tin * fin + Tout * fout;
-    }
-    else {
-      real_t Tin = T1 + params.theta1*(y - params.tri_y1);
-      real_t Tout = T2 + params.theta2*(y - params.tri_y2);
-      real_t fin = (tanh((params.tri_y2 - y)/th) + 1.0) * 0.5;
-      real_t fout = (tanh((y - params.tri_y2)/th) + 1.0) * 0.5;
-      T = Tin * fin + Tout * fout;
-    }
-    // Top layer
-    if (y <= params.tri_y1) {
-      Q(j, i, IR) = rho0 * pow(T/T0, params.m2);
-      Q(j, i, IU) = 0.0;
-      Q(j, i, IV) = 0.0;
-      Q(j, i, IP) = p0 * pow(T/T0, params.m2+1.0);
-    }
-    // Middle layer
-    else if (y <= params.tri_y2) {
-      auto generator = random_pool.get_state();
-      Q(j, i, IR) = rho1 * pow(T/T1, params.m1);
-      Q(j, i, IU) = 0.0;
-      Q(j, i, IV) = 0.0;
-      real_t pert = params.tri_pert * (generator.drand(-0.5, 0.5));
-      if (y-params.tri_y1 < 0.1 || params.tri_y2-y < 0.1)
-        pert = 0.0;
-      Q(j, i, IP) = (p1 * pow(T/T1, params.m1+1.0)) * (1.0 + pert);
-      random_pool.free_state(generator);
-    }
-    // Bottom layer
-    else {
-      Q(j, i, IR) = rho2 * pow(T/T2, params.m2);
-      Q(j, i, IU) = 0.0;
-      Q(j, i, IV) = 0.0;
-      Q(j, i, IP) = p2 * pow(T/T2, params.m2+1.0);
-    }
-  }
-
-  KOKKOS_INLINE_FUNCTION
-  void initIso3(Array Q, int i, int j, const DeviceParams &params, const RandomPool &random_pool) {
-
-    const real_t T1   = params.iso3_T0;
-    const real_t rho1   = params.iso3_rho0;
-    const real_t p1 = rho1 * T1;
-
-    const real_t T0 = T1;
-    const real_t rho0 = rho1 * exp(-params.iso3_dy0 * params.g / T0);
-    const real_t p0 = rho0 * T0;
-
-    const real_t T2   = T1 + params.iso3_theta1 * params.iso3_dy1;
-    const real_t rho2 = rho1 * pow(T2/T1, params.iso3_m1);
-    const real_t p2   = p1 * pow(T2/T1, params.iso3_m1+1.0);
-
-    const real_t y1 = params.iso3_dy0;
-    const real_t y2 = params.iso3_dy0+params.iso3_dy1;
-
-    Pos pos = getPos(params, i, j);
-    const real_t d = pos[IY];
-
-    // Top layer (iso-thermal)
-    real_t rho, p;
-    real_t T;
-    if (d <= y1) {
-      p   = p0 * exp(params.g * d / T0);
-      rho = p / T0;
-    }
-    // Middle layer (convective)
-    else if (d <= y2) {
-      T = T1 + params.iso3_theta1*(d-y1);
-
-      // We add a pressure perturbation as in C91
-      auto generator = random_pool.get_state();
-      real_t pert = params.iso3_pert * generator.drand(-0.5, 0.5);
-      random_pool.free_state(generator);
-
-      if (d-y1 < 0.1 || y2-d < 0.1)
-        pert = 0.0;
-
-      rho = rho1 * pow(T/T1, params.iso3_m1);
-      p   = p1 * (1.0 + pert) * pow(T/T1, params.iso3_m1+1.0);
-    }
-    // Bottom layer (stable)
-    else {
-      T = T2 + params.iso3_theta2 * (d-y2);
-      rho = rho2 * pow(T/T2, params.iso3_m2);
-      p   = p2 * pow(T/T2, params.iso3_m2+1.0);
-    }
-
-    Q(j, i, IR) = rho;
-    Q(j, i, IU) = 0.0;
-    Q(j, i, IV) = 0.0;
-    Q(j, i, IP) = p;
-  }
-}
->>>>>>> 25692a3c
 
   /**
    * @brief Kelvin-Helmholtz instability
@@ -860,7 +841,6 @@
   RAYLEIGH_TAYLOR,
   DIFFUSION,
   H84,
-<<<<<<< HEAD
   #ifdef MHD
   MHD_SOD_X,
   MHD_SOD_Y,
@@ -878,14 +858,11 @@
   MHD_ROTOR,
   FIELD_LOOP_ADVECTION,
   #endif //MHD
-  C91
-=======
   C91,
   B02,
   TRI_LAYER,
   TRI_LAYER_SMOOTH,
-  ISOTHERMAL_TRIPLE,
->>>>>>> 25692a3c
+  ISOTHERMAL_TRIPLE
 };
 
 struct InitFunctor {
@@ -902,7 +879,6 @@
       {"rayleigh-taylor", RAYLEIGH_TAYLOR},
       {"diffusion", DIFFUSION},
       {"H84", H84},
-<<<<<<< HEAD
       #ifdef MHD
       {"mhd_sod_x", MHD_SOD_X},
       {"mhd_sod_y", MHD_SOD_Y},
@@ -920,13 +896,10 @@
       {"mhd_rotor", MHD_ROTOR},
       {"field_loop_advection", FIELD_LOOP_ADVECTION},
       #endif //MHD
-      {"C91", C91}
-=======
       {"C91", C91},
       {"tri-layer", TRI_LAYER},
       {"tri-layer-smooth", TRI_LAYER_SMOOTH},
       {"iso-thermal-triple", ISOTHERMAL_TRIPLE}
->>>>>>> 25692a3c
     };
 
     if (init_map.count(full_params.problem) == 0)
@@ -947,7 +920,6 @@
                           full_params.range_dom, 
                           KOKKOS_LAMBDA(const int i, const int j) {
                             switch(init_type) {
-<<<<<<< HEAD
                               case SOD_X:           initSodX(Q, i, j, params); break;
                               case SOD_Y:           initSodY(Q, i, j, params); break;
                               case BLAST:           initBlast(Q, i, j, params); break;
@@ -972,17 +944,6 @@
                               case MHD_ROTOR:       initMHDRotor(Q, i, j, params); break;
                               case FIELD_LOOP_ADVECTION: initFieldLoopAdvection(Q, i, j, params); break;
                               #endif //MHD
-                            }
-                          });
-                          
-=======
-                              case SOD_X:            initSodX(Q, i, j, params); break;
-                              case SOD_Y:            initSodY(Q, i, j, params); break;
-                              case BLAST:            initBlast(Q, i, j, params); break;
-                              case DIFFUSION:        initDiffusion(Q, i, j, params); break;
-                              case RAYLEIGH_TAYLOR:  initRayleighTaylor(Q, i, j, params); break;
-                              case H84:              initH84(Q, i, j, params, random_pool); break;
-                              case C91:              initC91(Q, i, j, params, random_pool); break;
                               case TRI_LAYER:        initTriLayer(Q, i, j, params, random_pool); break;
                               case TRI_LAYER_SMOOTH: initTriLayerSmooth(Q, i, j, params, random_pool); break;
                               case ISOTHERMAL_TRIPLE:initIso3(Q, i, j, params, random_pool); break;
@@ -991,7 +952,6 @@
                             }
                           });
 
->>>>>>> 25692a3c
     // ... and boundaries
     BoundaryManager bc(full_params);
     bc.fillBoundaries(Q);
