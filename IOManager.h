#pragma once

#include "Geometry.h"

#include <highfive/H5Easy.hpp>
#include <ostream>
#include <iomanip>
#include <filesystem>

#include "SimInfo.h"
#include "Gradient.h"

#define SAVE_PRESSURE_GRADIENT

using namespace H5Easy;

namespace fv2d {

constexpr int ite_nzeros = 4;
constexpr std::string_view ite_prefix = "ite_";

  // xdmf strings
namespace {
  char str_xdmf_header[] = R"xml(<?xml version="1.0" ?>
<!DOCTYPE Xdmf SYSTEM "Xdmf.dtd" [
<!ENTITY file "%s:">
<!ENTITY fdim "%d %d">
<!ENTITY gdim "%d %d">
<!ENTITY GridEntity '
<Topology TopologyType="2DSMesh" Dimensions="&gdim;"/>
<Geometry GeometryType="X_Y">
  <DataItem Dimensions="&gdim;" NumberType="Float" Precision="8" Format="HDF">&file;/x</DataItem>
  <DataItem Dimensions="&gdim;" NumberType="Float" Precision="8" Format="HDF">&file;/y</DataItem>
</Geometry>'>
]>
<Xdmf Version="3.0">
<Domain>
  <Grid Name="TimeSeries" GridType="Collection" CollectionType="Temporal">
    )xml";
  #define format_xdmf_header(params, filename) \
          (filename).c_str(),                  \
          params.Ny,     params.Nx,            \
          params.Ny + 1, params.Nx + 1
  char str_xdmf_footer[] =
  R"xml(
  </Grid>
</Domain>
</Xdmf>)xml";

  char str_xdmf_ite_header[] =
  R"xml(
    <Grid Name="%s" GridType="Uniform">
      <Time Value="%lf" />
      &GridEntity;)xml";
  #define format_xdmf_ite_header(name, time) \
          (name).c_str(), time
  char str_xdmf_scalar_field[] =
  R"xml(
      <Attribute Name="%s" AttributeType="Scalar" Center="Cell">
        <DataItem Dimensions="&fdim;" NumberType="Float" Precision="8" Format="HDF">&file;/%s%s</DataItem>
      </Attribute>)xml";
  #define format_xdmf_scalar_field(group, field) \
          field, (group).c_str(), field
  char str_xdmf_vector_field[] =
  R"xml(
      <Attribute Name="%s" AttributeType="Vector" Center="Cell">
        <DataItem Dimensions="&fdim; 2" ItemType="Function" Function="JOIN($0, $1)">
          <DataItem Dimensions="&fdim;" NumberType="Float" Precision="8" Format="HDF">&file;/%s%s</DataItem>
          <DataItem Dimensions="&fdim;" NumberType="Float" Precision="8" Format="HDF">&file;/%s%s</DataItem>
        </DataItem>
      </Attribute>)xml";
  #define format_xdmf_vector_field(group, name, field_x, field_y) \
          name, (group).c_str(), field_x, (group).c_str(), field_y
  char str_xdmf_ite_footer[] =
  R"xml(
    </Grid>
    )xml";
  } // anonymous namespace

class IOManager {
public:
  Params params;
  DeviceParams &device_params;
  Geometry geo;
  bool force_file_truncation = false;

  IOManager(Params &params)
    : params(params), device_params(params.device_params), geo(params.device_params) 
    {
      if (!std::filesystem::exists(params.output_path)) {
        std::cout << "Output path does not exist, creating directory `" << params.output_path << "`." << std::endl;
        std::filesystem::create_directory(params.output_path);
      }
      
      std::ofstream out_ini_local("last.ini");
      params.reader.outputValues(out_ini_local);

      std::ofstream out_ini(params.output_path + "/" + params.filename_out + ".ini");
      params.reader.outputValues(out_ini);
    };

  ~IOManager() = default;

  enum SaveMethod { IO_UNIQUE, IO_MULTIPLE };
  
  void saveSolution(const Array &Q, int iteration, real_t t) {
    if (params.multiple_outputs)
      saveSolution_aux<IO_MULTIPLE>(Q, iteration, t);
    else
      saveSolution_aux<IO_UNIQUE>(Q, iteration, t);
  }

  template<enum SaveMethod save_method>
  void saveSolution_aux(const Array &Q, int iteration, real_t t)
  {
    constexpr bool is_multiple = (save_method == IO_MULTIPLE);
    std::ostringstream oss;
    
<<<<<<< HEAD
    oss << params.filename_out << "_" << std::setw(ite_nzeros) << std::setfill('0') << iteration;
    std::string iteration_str = oss.str();
    std::string h5_filename  = oss.str() + ".h5";
    std::string xmf_filename = oss.str() + ".xmf";
    std::string output_path = params.output_path + "/";

    File file(output_path + h5_filename, File::Truncate);
    FILE* xdmf_fd = fopen((output_path + xmf_filename).c_str(), "w+");

    file.createAttribute("Ntx",  device_params.Ntx);
    file.createAttribute("Nty",  device_params.Nty);
    file.createAttribute("Nx",   device_params.Nx);
    file.createAttribute("Ny",   device_params.Ny);
    file.createAttribute("ibeg", device_params.ibeg);
    file.createAttribute("iend", device_params.iend);
    file.createAttribute("jbeg", device_params.jbeg);
    file.createAttribute("jend", device_params.jend);
    file.createAttribute("problem", params.problem);
    
    std::vector<real_t> x, y;
    x.reserve((device_params.Nx + 1) * (device_params.Ny + 1));
    y.reserve((device_params.Nx + 1) * (device_params.Ny + 1));
    // vertex position
    for (int j=device_params.jbeg; j <= device_params.jend; ++j)
      for (int i=device_params.ibeg; i <= device_params.iend; ++i)
      {
        Pos pos = geo.mapc2p_vertex(i, j); 
        x.push_back(pos[IX]);
        y.push_back(pos[IY]);
      }
    file.createDataSet("x", x);
    file.createDataSet("y", y);

    // center position
    x.clear(); y.clear();
    for (int j=device_params.jbeg; j < device_params.jend; ++j)
      for (int i=device_params.ibeg; i < device_params.iend; ++i)
      {
        Pos pos = geo.mapc2p_center(i, j); 
        x.push_back(pos[IX]);
        y.push_back(pos[IY]);
      }
    file.createDataSet("center_x", x);
    file.createDataSet("center_y", y);

    using Table = std::vector<real_t>;

    auto Qhost = Kokkos::create_mirror(Q);
    Kokkos::deep_copy(Qhost, Q);

    #ifdef SAVE_PRESSURE_GRADIENT
    // Pressure gradient
    Array gradP_dev = Array("gradP", device_params.Ny, device_params.Nx, 2);
    {
      auto geometry = this->geo; 
      auto gradient_type = device_params.gradient_type;
      Kokkos::parallel_for(
        "PressureGradient", 
        params.range_dom,
        KOKKOS_LAMBDA(const int i, const int j) {
          auto getState = [](const Array& Q, int i, int j) -> real_t {return Q(j,i,IP);};
          Kokkos::Array<real_t, 2> grad = computeGradient(Q, getState, i, j, geometry, gradient_type);
          gradP_dev(j,i,IX) = grad[IX];
          gradP_dev(j,i,IY) = grad[IY];
        });
    }

    auto gradP = Kokkos::create_mirror(gradP_dev);
    Kokkos::deep_copy(gradP, gradP_dev);
    Table tgradP[2];
    #endif

    Table trho, tu, tv, tprs;
    for (int j=device_params.jbeg; j<device_params.jend; ++j) {
      for (int i=device_params.ibeg; i<device_params.iend; ++i) {
        real_t rho = Qhost(j, i, IR);
        real_t u   = Qhost(j, i, IU);
        real_t v   = Qhost(j, i, IV);
        real_t p   = Qhost(j, i, IP);

        trho.push_back(rho);
        tu.push_back(u);
        tv.push_back(v);
        tprs.push_back(p);
        
        #ifdef SAVE_PRESSURE_GRADIENT
        tgradP[IX].push_back(gradP(j, i, IX));
        tgradP[IY].push_back(gradP(j, i, IY));
        #endif
      }
    }

    file.createDataSet("rho", trho);
    file.createDataSet("u", tu);
    file.createDataSet("v", tv);
    file.createDataSet("prs", tprs);
    file.createAttribute("time", t);
    file.createAttribute("iteration", iteration);

    #ifdef SAVE_PRESSURE_GRADIENT
    file.createDataSet("dp_x", tgradP[IX]);
    file.createDataSet("dp_y", tgradP[IY]);
    #endif

    std::string group = "";

    fprintf(xdmf_fd, str_xdmf_header, format_xdmf_header(device_params, h5_filename));
    fprintf(xdmf_fd, str_xdmf_ite_header, format_xdmf_ite_header(iteration_str, t));
    fprintf(xdmf_fd, str_xdmf_scalar_field, format_xdmf_scalar_field(group, "rho"));
    fprintf(xdmf_fd, str_xdmf_vector_field, format_xdmf_vector_field(group, "velocity", "u", "v"));
    fprintf(xdmf_fd, str_xdmf_scalar_field, format_xdmf_scalar_field(group, "prs"));
    #ifdef SAVE_PRESSURE_GRADIENT
    fprintf(xdmf_fd, str_xdmf_vector_field, format_xdmf_vector_field(group, "dp", "dp_x", "dp_y"));
    #endif
    fprintf(xdmf_fd, "%s", str_xdmf_ite_footer);
    fprintf(xdmf_fd, "%s", str_xdmf_footer);
    fclose(xdmf_fd);
  }

  void saveSolutionUnique(const Array &Q, int iteration, real_t t) {
    std::ostringstream oss;
=======
    std::string iteration_str, basename;
    if constexpr (is_multiple) {
      oss << params.filename_out << "_" << std::setw(ite_nzeros) << std::setfill('0') << iteration;
      iteration_str = oss.str();
      basename = oss.str();
    }
    else {
      oss << ite_prefix << std::setw(ite_nzeros) << std::setfill('0') << iteration;
      iteration_str = oss.str();
      basename = params.filename_out;
    }
>>>>>>> 8e76547a
    
    std::string h5_filename  = basename + ".h5";
    std::string xmf_filename = basename + ".xmf";
    std::string output_path = params.output_path + "/";

    force_file_truncation = (is_multiple || force_file_truncation || iteration == 0);
      
    auto flag_h5 = (force_file_truncation ? File::Truncate : File::ReadWrite);
    auto flag_xdmf = (force_file_truncation ? "w+" : "r+");
    File file(output_path + h5_filename, flag_h5);
    FILE* xdmf_fd = fopen((output_path + xmf_filename).c_str(), flag_xdmf);

    if (force_file_truncation) {
      force_file_truncation = false;
      file.createAttribute("Ntx", device_params.Ntx);
      file.createAttribute("Nty", device_params.Nty);
      file.createAttribute("Nx", device_params.Nx);
      file.createAttribute("Ny", device_params.Ny);
      file.createAttribute("ibeg", device_params.ibeg);
      file.createAttribute("iend", device_params.iend);
      file.createAttribute("jbeg", device_params.jbeg);
      file.createAttribute("jend", device_params.jend);
      file.createAttribute("problem", params.problem);

      std::vector<real_t> x, y;
      x.reserve((device_params.Nx + 1) * (device_params.Ny + 1));
      y.reserve((device_params.Nx + 1) * (device_params.Ny + 1));

      // -- vertex pos
<<<<<<< HEAD
      for (int j=device_params.jbeg; j <= device_params.jend; ++j)
        for (int i=device_params.ibeg; i <= device_params.iend; ++i)
        {
          Pos pos = geo.mapc2p_vertex(i, j); // curvilinear
          x.push_back(pos[IX]);
          y.push_back(pos[IY]);
=======
      for (int j=device_params.jbeg; j <= device_params.jend; ++j) {
        for (int i=device_params.ibeg; i <= device_params.iend; ++i) {
          x.push_back((i-device_params.ibeg) * device_params.dx);
          y.push_back((j-device_params.jbeg) * device_params.dy);
>>>>>>> 8e76547a
        }
      }
      file.createDataSet("x", x);
      file.createDataSet("y", y);

<<<<<<< HEAD
      // -- center pos
      x.clear(); y.clear();
      for (int j=device_params.jbeg; j < device_params.jend; ++j)
        for (int i=device_params.ibeg; i < device_params.iend; ++i)
        {
          Pos pos = geo.mapc2p_center(i, j); // curvilinear
          x.push_back(pos[IX]);
          y.push_back(pos[IY]);
        }
      file.createDataSet("center_x", x);
      file.createDataSet("center_y", y);

      fprintf(xdmf_fd, str_xdmf_header, format_xdmf_header(device_params, h5_filename));
      fprintf(xdmf_fd, "%s", str_xdmf_footer);
=======
      fprintf(xdmf_fd, str_xdmf_header, format_xdmf_header(device_params, h5_filename));
      if constexpr (!is_multiple) 
        fprintf(xdmf_fd, "%s", str_xdmf_footer);
>>>>>>> 8e76547a
    }

    using Table = std::vector<real_t>;

    auto Qhost = Kokkos::create_mirror(Q);
    Kokkos::deep_copy(Qhost, Q);

    #ifdef SAVE_PRESSURE_GRADIENT
    // Pressure gradient
    Array gradP_dev = Array("gradP", device_params.Nty, device_params.Ntx, 2);
    {
      auto geometry = this->geo; 
      auto &device_params = this->device_params;
      auto gradient_type = device_params.gradient_type;
      Kokkos::parallel_for(
        "PressureGradient", 
        params.range_dom,
        KOKKOS_LAMBDA(const int i, const int j) {
          
          
          // auto getState = [](const Array& Q, int i, int j) -> real_t {return Q(j,i,IP);};
          // Kokkos::Array<real_t, 2> grad = computeGradient(Q, getState, i, j, geometry, gradient_type);
          // gradP_dev(j,i,IX) = grad[IX];
          // gradP_dev(j,i,IY) = grad[IY];


          const real_t cellArea = geometry.cellArea(i,j);
          real_t len;
          Pos lenL = geometry.getRotationMatrix(i, j, IX, ILEFT,  len); lenL = lenL * len;
          Pos lenR = geometry.getRotationMatrix(i, j, IX, IRIGHT, len); lenR = lenR * len;
          Pos lenD = geometry.getRotationMatrix(i, j, IY, ILEFT,  len); lenD = lenD * len;
          Pos lenU = geometry.getRotationMatrix(i, j, IY, IRIGHT, len); lenU = lenU * len;
          real_t r  = norm(geometry.mapc2p_center(i,j));
          real_t rl = norm(geometry.faceCenter(i, j, IX, ILEFT));
          real_t rr = norm(geometry.faceCenter(i, j, IX, IRIGHT));
          real_t rd = norm(geometry.faceCenter(i, j, IY, ILEFT));
          real_t ru = norm(geometry.faceCenter(i, j, IY, IRIGHT));
          real_t factor = Q(j, i, IR) / device_params.spl_rho(r);
          
          const real_t prs0l = device_params.spl_prs(rl);
          const real_t prs0r = device_params.spl_prs(rr);
          const real_t prs0d = device_params.spl_prs(rd);
          const real_t prs0u = device_params.spl_prs(ru);

          real_t sx = factor * ( lenR[IX] * prs0r - lenL[IX] * prs0l + lenU[IX] * prs0u - lenD[IX] * prs0d) / cellArea;
          real_t sy = factor * ( lenR[IY] * prs0r - lenL[IY] * prs0l + lenU[IY] * prs0u - lenD[IY] * prs0d) / cellArea; 

          if (device_params.wb_grav_grad_correction) {
            auto getState = [&](const Array& Q, int i, int j) -> real_t {
              real_t r0  = norm(geometry.mapc2p_center(i,j));
              return Q(j,i,IP) / device_params.spl_prs(r0);
            };
            Kokkos::Array<real_t, 2> grad = computeGradient(Q, getState, i, j, geometry, gradient_type);
            const real_t beta0 = device_params.spl_prs(r);
            sx += beta0 * grad[IX];
            sy += beta0 * grad[IY];
          }

          gradP_dev(j,i,IX) = sx;
          gradP_dev(j,i,IY) = sy;
        });
    }

    auto gradP = Kokkos::create_mirror(gradP_dev);
    Kokkos::deep_copy(gradP, gradP_dev);
    Table tgradP[2];
    #endif

    Table t_rho_fluc, t_prs_fluc;
    Array bg_dev = Array("rho_fluc_dev", device_params.Nty, device_params.Ntx, 2);
    auto bg_host = Kokkos::create_mirror(bg_dev);
    {
      auto dparams = device_params;
      auto geometry = this->geo; 
      Kokkos::parallel_for(
        "PressureGradient", 
        params.range_dom,
        KOKKOS_LAMBDA(const int i, const int j) {

          const real_t r = norm(geometry.mapc2p_center(i,j));

          bg_dev(j, i, 0) = Q(j, i, IR) / dparams.spl_rho(r);
          bg_dev(j, i, 1) = Q(j, i, IP) / dparams.spl_prs(r);
        });

    Kokkos::deep_copy(bg_host, bg_dev);
    }


    Table trho, tu, tv, tprs;
    for (int j=device_params.jbeg; j<device_params.jend; ++j) {
      for (int i=device_params.ibeg; i<device_params.iend; ++i) {
        real_t rho = Qhost(j, i, IR);
        real_t u   = Qhost(j, i, IU);
        real_t v   = Qhost(j, i, IV);
        real_t p   = Qhost(j, i, IP);

        trho.push_back(rho);
        tu.push_back(u);
        tv.push_back(v);
        tprs.push_back(p);

        #ifdef SAVE_PRESSURE_GRADIENT
        tgradP[IX].push_back(gradP(j, i, IX));
        tgradP[IY].push_back(gradP(j, i, IY));
        #endif

        t_rho_fluc.push_back(bg_host(j, i, 0));
        t_prs_fluc.push_back(bg_host(j, i, 1));
      }
    }

    auto save_groups = [&](auto &g) {
      g.createDataSet("rho", trho);
      g.createDataSet("u", tu);
      g.createDataSet("v", tv);
      g.createDataSet("prs", tprs);
      g.createAttribute("time", t);
      g.createAttribute("iteration", iteration);

      // save debug
      auto debug_array_host = Kokkos::create_mirror(device_params.debug_array);
      Kokkos::deep_copy(debug_array_host, device_params.debug_array);

      for (int i=1; i<register_debug_array.size(); i++) {
        const auto &[debug_name, id] = register_debug_array[i];

        Table tdebug_array;
        for (int j=device_params.jbeg; j<device_params.jend; ++j) {
          for (int i=device_params.ibeg; i<device_params.iend; ++i) {
            tdebug_array.push_back(debug_array_host(j, i, id));
          }
        }
        g.createDataSet(debug_name.data(), tdebug_array);
      }
    };

    if constexpr (is_multiple) {
      save_groups(file);
    }
    else {
      auto h5_group = file.createGroup(iteration_str);
      save_groups(h5_group);
    }

    std::string group;
    if constexpr (is_multiple) {
      group = "";
    }
    else {
      group = iteration_str + "/";
      fseek(xdmf_fd, -sizeof(str_xdmf_footer), SEEK_END);
    }

<<<<<<< HEAD
    #ifdef SAVE_PRESSURE_GRADIENT
    ite_group.createDataSet("dp_x", tgradP[IX]);
    ite_group.createDataSet("dp_y", tgradP[IY]);
    #endif

    fseek(xdmf_fd, -sizeof(str_xdmf_footer), SEEK_END);
=======
>>>>>>> 8e76547a
    fprintf(xdmf_fd, str_xdmf_ite_header, format_xdmf_ite_header(iteration_str, t));
    fprintf(xdmf_fd, str_xdmf_scalar_field, format_xdmf_scalar_field(group, "rho"));
    fprintf(xdmf_fd, str_xdmf_vector_field, format_xdmf_vector_field(group, "velocity", "u", "v"));
    fprintf(xdmf_fd, str_xdmf_scalar_field, format_xdmf_scalar_field(group, "prs"));
<<<<<<< HEAD
    #ifdef SAVE_PRESSURE_GRADIENT
    fprintf(xdmf_fd, str_xdmf_vector_field, format_xdmf_vector_field(group, "grad_prs", "dp_x", "dp_y"));
    #endif

    ite_group.createDataSet("rho_fluc", t_rho_fluc);
    ite_group.createDataSet("prs_fluc", t_prs_fluc);
    fprintf(xdmf_fd, str_xdmf_scalar_field, format_xdmf_scalar_field(group, "rho_fluc"));
    fprintf(xdmf_fd, str_xdmf_scalar_field, format_xdmf_scalar_field(group, "prs_fluc"));

=======
    for (int i=1; i<register_debug_array.size(); i++) {
      const auto &[debug_name, id] = register_debug_array[i];
      fprintf(xdmf_fd, str_xdmf_scalar_field, format_xdmf_scalar_field(group, debug_name.data()));
    }
>>>>>>> 8e76547a
    fprintf(xdmf_fd, "%s", str_xdmf_ite_footer);
    fprintf(xdmf_fd, "%s", str_xdmf_footer);
    fclose(xdmf_fd);
  }

  RestartInfo loadSnapshot(Array &Q) {
    // example of unique_output restart_file: 'run.h5:/ite_0005'
    // or just 'run.h5' for the last iteration

    std::string restart_file = params.restart_file;
    std::string group = "";

    const auto delim_multi = restart_file.find(".h5:/");
    if (delim_multi != std::string::npos) {
      group = restart_file.substr(delim_multi + 5);
      restart_file = restart_file.substr(0, delim_multi + 3);
    }

    if ( !params.multiple_outputs && std::filesystem::equivalent(restart_file, params.output_path + "/" + params.filename_out + ".h5") ) {
      if (delim_multi != std::string::npos) {
        std::cerr << "Invalid restart file : if your restart file and output file are "
                     "the same, you can only start from the last iteration." << std::endl << std::endl;
        throw std::runtime_error("ERROR : Invalid restart_file.");
      }
    }
    else {
      this->force_file_truncation = true;
    }
    
    File file(restart_file, File::ReadOnly);
    real_t time;
    int iteration;

    if (file.hasAttribute("time")) {
      HighFive::Attribute attr_time = file.getAttribute("time");
      attr_time.read(time);
      HighFive::Attribute attr_ite = file.getAttribute("iteration");
      attr_ite.read(iteration);
    }
    else {
      if (group == "") {
        const size_t last_ite_index = file.getNumberObjects() - 3;
        group = file.getObjectName(last_ite_index);
      }
      HighFive::Group h5_group = file.getGroup(group);
      HighFive::Attribute attr_time = h5_group.getAttribute("time");
      attr_time.read(time);
      HighFive::Attribute attr_ite = h5_group.getAttribute("iteration");
      attr_ite.read(iteration);
      group = group + "/";
    }

    auto Nt = getShape(file, group + "rho")[0];

    if (Nt != device_params.Nx*device_params.Ny) {
      std::cerr << "Attempting to restart with a different resolution ! Ncells (restart) = " << Nt << "; Run resolution = " 
                << device_params.Nx << "x" << device_params.Ny << "=" << device_params.Nx*device_params.Ny << std::endl;
      throw std::runtime_error("ERROR : Trying to restart from a file with a different resolution !");
    }

    auto Qhost = Kokkos::create_mirror(Q);
    using Table = std::vector<real_t>;

    std::cout << "Loading restart data from hdf5" << std::endl;

    auto load_and_copy = [&](std::string var_name, IVar var_id) {
      auto table = load<Table>(file, group + var_name);
      // Parallel for here ?
      int lid = 0;
      for (int y=0; y < device_params.Ny; ++y) {
        for (int x=0; x < device_params.Nx; ++x) {
          Qhost(y+device_params.jbeg, x+device_params.ibeg, var_id) = table[lid++];
        }
      }
    };
    load_and_copy("rho", IR);
    load_and_copy("u",   IU);
    load_and_copy("v",   IV);
    load_and_copy("prs", IP);

    Kokkos::deep_copy(Q, Qhost);

    BoundaryManager bc(params);
    bc.fillBoundaries(Q);

    if (time + params.device_params.epsilon > params.tend) {
      std::cerr << "Restart time is greater than end time : " << std::endl
                << "  time: " << time << "\ttend: " << params.tend << std::endl << std::endl; 
      throw std::runtime_error("ERROR : restart time is greater than the end time.");
    }

    std::cout << "Restart finished !" << std::endl;

    if (force_file_truncation) {
      file.~File(); // free the h5 before saving
      saveSolution(Q, iteration, time);
    }

    return {time, iteration};
  }
};
}<|MERGE_RESOLUTION|>--- conflicted
+++ resolved
@@ -9,8 +9,6 @@
 
 #include "SimInfo.h"
 #include "Gradient.h"
-
-#define SAVE_PRESSURE_GRADIENT
 
 using namespace H5Easy;
 
@@ -116,129 +114,6 @@
     constexpr bool is_multiple = (save_method == IO_MULTIPLE);
     std::ostringstream oss;
     
-<<<<<<< HEAD
-    oss << params.filename_out << "_" << std::setw(ite_nzeros) << std::setfill('0') << iteration;
-    std::string iteration_str = oss.str();
-    std::string h5_filename  = oss.str() + ".h5";
-    std::string xmf_filename = oss.str() + ".xmf";
-    std::string output_path = params.output_path + "/";
-
-    File file(output_path + h5_filename, File::Truncate);
-    FILE* xdmf_fd = fopen((output_path + xmf_filename).c_str(), "w+");
-
-    file.createAttribute("Ntx",  device_params.Ntx);
-    file.createAttribute("Nty",  device_params.Nty);
-    file.createAttribute("Nx",   device_params.Nx);
-    file.createAttribute("Ny",   device_params.Ny);
-    file.createAttribute("ibeg", device_params.ibeg);
-    file.createAttribute("iend", device_params.iend);
-    file.createAttribute("jbeg", device_params.jbeg);
-    file.createAttribute("jend", device_params.jend);
-    file.createAttribute("problem", params.problem);
-    
-    std::vector<real_t> x, y;
-    x.reserve((device_params.Nx + 1) * (device_params.Ny + 1));
-    y.reserve((device_params.Nx + 1) * (device_params.Ny + 1));
-    // vertex position
-    for (int j=device_params.jbeg; j <= device_params.jend; ++j)
-      for (int i=device_params.ibeg; i <= device_params.iend; ++i)
-      {
-        Pos pos = geo.mapc2p_vertex(i, j); 
-        x.push_back(pos[IX]);
-        y.push_back(pos[IY]);
-      }
-    file.createDataSet("x", x);
-    file.createDataSet("y", y);
-
-    // center position
-    x.clear(); y.clear();
-    for (int j=device_params.jbeg; j < device_params.jend; ++j)
-      for (int i=device_params.ibeg; i < device_params.iend; ++i)
-      {
-        Pos pos = geo.mapc2p_center(i, j); 
-        x.push_back(pos[IX]);
-        y.push_back(pos[IY]);
-      }
-    file.createDataSet("center_x", x);
-    file.createDataSet("center_y", y);
-
-    using Table = std::vector<real_t>;
-
-    auto Qhost = Kokkos::create_mirror(Q);
-    Kokkos::deep_copy(Qhost, Q);
-
-    #ifdef SAVE_PRESSURE_GRADIENT
-    // Pressure gradient
-    Array gradP_dev = Array("gradP", device_params.Ny, device_params.Nx, 2);
-    {
-      auto geometry = this->geo; 
-      auto gradient_type = device_params.gradient_type;
-      Kokkos::parallel_for(
-        "PressureGradient", 
-        params.range_dom,
-        KOKKOS_LAMBDA(const int i, const int j) {
-          auto getState = [](const Array& Q, int i, int j) -> real_t {return Q(j,i,IP);};
-          Kokkos::Array<real_t, 2> grad = computeGradient(Q, getState, i, j, geometry, gradient_type);
-          gradP_dev(j,i,IX) = grad[IX];
-          gradP_dev(j,i,IY) = grad[IY];
-        });
-    }
-
-    auto gradP = Kokkos::create_mirror(gradP_dev);
-    Kokkos::deep_copy(gradP, gradP_dev);
-    Table tgradP[2];
-    #endif
-
-    Table trho, tu, tv, tprs;
-    for (int j=device_params.jbeg; j<device_params.jend; ++j) {
-      for (int i=device_params.ibeg; i<device_params.iend; ++i) {
-        real_t rho = Qhost(j, i, IR);
-        real_t u   = Qhost(j, i, IU);
-        real_t v   = Qhost(j, i, IV);
-        real_t p   = Qhost(j, i, IP);
-
-        trho.push_back(rho);
-        tu.push_back(u);
-        tv.push_back(v);
-        tprs.push_back(p);
-        
-        #ifdef SAVE_PRESSURE_GRADIENT
-        tgradP[IX].push_back(gradP(j, i, IX));
-        tgradP[IY].push_back(gradP(j, i, IY));
-        #endif
-      }
-    }
-
-    file.createDataSet("rho", trho);
-    file.createDataSet("u", tu);
-    file.createDataSet("v", tv);
-    file.createDataSet("prs", tprs);
-    file.createAttribute("time", t);
-    file.createAttribute("iteration", iteration);
-
-    #ifdef SAVE_PRESSURE_GRADIENT
-    file.createDataSet("dp_x", tgradP[IX]);
-    file.createDataSet("dp_y", tgradP[IY]);
-    #endif
-
-    std::string group = "";
-
-    fprintf(xdmf_fd, str_xdmf_header, format_xdmf_header(device_params, h5_filename));
-    fprintf(xdmf_fd, str_xdmf_ite_header, format_xdmf_ite_header(iteration_str, t));
-    fprintf(xdmf_fd, str_xdmf_scalar_field, format_xdmf_scalar_field(group, "rho"));
-    fprintf(xdmf_fd, str_xdmf_vector_field, format_xdmf_vector_field(group, "velocity", "u", "v"));
-    fprintf(xdmf_fd, str_xdmf_scalar_field, format_xdmf_scalar_field(group, "prs"));
-    #ifdef SAVE_PRESSURE_GRADIENT
-    fprintf(xdmf_fd, str_xdmf_vector_field, format_xdmf_vector_field(group, "dp", "dp_x", "dp_y"));
-    #endif
-    fprintf(xdmf_fd, "%s", str_xdmf_ite_footer);
-    fprintf(xdmf_fd, "%s", str_xdmf_footer);
-    fclose(xdmf_fd);
-  }
-
-  void saveSolutionUnique(const Array &Q, int iteration, real_t t) {
-    std::ostringstream oss;
-=======
     std::string iteration_str, basename;
     if constexpr (is_multiple) {
       oss << params.filename_out << "_" << std::setw(ite_nzeros) << std::setfill('0') << iteration;
@@ -250,7 +125,6 @@
       iteration_str = oss.str();
       basename = params.filename_out;
     }
->>>>>>> 8e76547a
     
     std::string h5_filename  = basename + ".h5";
     std::string xmf_filename = basename + ".xmf";
@@ -280,132 +154,25 @@
       y.reserve((device_params.Nx + 1) * (device_params.Ny + 1));
 
       // -- vertex pos
-<<<<<<< HEAD
-      for (int j=device_params.jbeg; j <= device_params.jend; ++j)
-        for (int i=device_params.ibeg; i <= device_params.iend; ++i)
-        {
-          Pos pos = geo.mapc2p_vertex(i, j); // curvilinear
-          x.push_back(pos[IX]);
-          y.push_back(pos[IY]);
-=======
       for (int j=device_params.jbeg; j <= device_params.jend; ++j) {
         for (int i=device_params.ibeg; i <= device_params.iend; ++i) {
-          x.push_back((i-device_params.ibeg) * device_params.dx);
-          y.push_back((j-device_params.jbeg) * device_params.dy);
->>>>>>> 8e76547a
-        }
-      }
-      file.createDataSet("x", x);
-      file.createDataSet("y", y);
-
-<<<<<<< HEAD
-      // -- center pos
-      x.clear(); y.clear();
-      for (int j=device_params.jbeg; j < device_params.jend; ++j)
-        for (int i=device_params.ibeg; i < device_params.iend; ++i)
-        {
-          Pos pos = geo.mapc2p_center(i, j); // curvilinear
+          Pos pos = geo.mapc2p_vertex(i, j);
           x.push_back(pos[IX]);
           y.push_back(pos[IY]);
         }
-      file.createDataSet("center_x", x);
-      file.createDataSet("center_y", y);
-
-      fprintf(xdmf_fd, str_xdmf_header, format_xdmf_header(device_params, h5_filename));
-      fprintf(xdmf_fd, "%s", str_xdmf_footer);
-=======
+      }
+      file.createDataSet("x", x);
+      file.createDataSet("y", y);
+
       fprintf(xdmf_fd, str_xdmf_header, format_xdmf_header(device_params, h5_filename));
       if constexpr (!is_multiple) 
         fprintf(xdmf_fd, "%s", str_xdmf_footer);
->>>>>>> 8e76547a
     }
 
     using Table = std::vector<real_t>;
 
     auto Qhost = Kokkos::create_mirror(Q);
     Kokkos::deep_copy(Qhost, Q);
-
-    #ifdef SAVE_PRESSURE_GRADIENT
-    // Pressure gradient
-    Array gradP_dev = Array("gradP", device_params.Nty, device_params.Ntx, 2);
-    {
-      auto geometry = this->geo; 
-      auto &device_params = this->device_params;
-      auto gradient_type = device_params.gradient_type;
-      Kokkos::parallel_for(
-        "PressureGradient", 
-        params.range_dom,
-        KOKKOS_LAMBDA(const int i, const int j) {
-          
-          
-          // auto getState = [](const Array& Q, int i, int j) -> real_t {return Q(j,i,IP);};
-          // Kokkos::Array<real_t, 2> grad = computeGradient(Q, getState, i, j, geometry, gradient_type);
-          // gradP_dev(j,i,IX) = grad[IX];
-          // gradP_dev(j,i,IY) = grad[IY];
-
-
-          const real_t cellArea = geometry.cellArea(i,j);
-          real_t len;
-          Pos lenL = geometry.getRotationMatrix(i, j, IX, ILEFT,  len); lenL = lenL * len;
-          Pos lenR = geometry.getRotationMatrix(i, j, IX, IRIGHT, len); lenR = lenR * len;
-          Pos lenD = geometry.getRotationMatrix(i, j, IY, ILEFT,  len); lenD = lenD * len;
-          Pos lenU = geometry.getRotationMatrix(i, j, IY, IRIGHT, len); lenU = lenU * len;
-          real_t r  = norm(geometry.mapc2p_center(i,j));
-          real_t rl = norm(geometry.faceCenter(i, j, IX, ILEFT));
-          real_t rr = norm(geometry.faceCenter(i, j, IX, IRIGHT));
-          real_t rd = norm(geometry.faceCenter(i, j, IY, ILEFT));
-          real_t ru = norm(geometry.faceCenter(i, j, IY, IRIGHT));
-          real_t factor = Q(j, i, IR) / device_params.spl_rho(r);
-          
-          const real_t prs0l = device_params.spl_prs(rl);
-          const real_t prs0r = device_params.spl_prs(rr);
-          const real_t prs0d = device_params.spl_prs(rd);
-          const real_t prs0u = device_params.spl_prs(ru);
-
-          real_t sx = factor * ( lenR[IX] * prs0r - lenL[IX] * prs0l + lenU[IX] * prs0u - lenD[IX] * prs0d) / cellArea;
-          real_t sy = factor * ( lenR[IY] * prs0r - lenL[IY] * prs0l + lenU[IY] * prs0u - lenD[IY] * prs0d) / cellArea; 
-
-          if (device_params.wb_grav_grad_correction) {
-            auto getState = [&](const Array& Q, int i, int j) -> real_t {
-              real_t r0  = norm(geometry.mapc2p_center(i,j));
-              return Q(j,i,IP) / device_params.spl_prs(r0);
-            };
-            Kokkos::Array<real_t, 2> grad = computeGradient(Q, getState, i, j, geometry, gradient_type);
-            const real_t beta0 = device_params.spl_prs(r);
-            sx += beta0 * grad[IX];
-            sy += beta0 * grad[IY];
-          }
-
-          gradP_dev(j,i,IX) = sx;
-          gradP_dev(j,i,IY) = sy;
-        });
-    }
-
-    auto gradP = Kokkos::create_mirror(gradP_dev);
-    Kokkos::deep_copy(gradP, gradP_dev);
-    Table tgradP[2];
-    #endif
-
-    Table t_rho_fluc, t_prs_fluc;
-    Array bg_dev = Array("rho_fluc_dev", device_params.Nty, device_params.Ntx, 2);
-    auto bg_host = Kokkos::create_mirror(bg_dev);
-    {
-      auto dparams = device_params;
-      auto geometry = this->geo; 
-      Kokkos::parallel_for(
-        "PressureGradient", 
-        params.range_dom,
-        KOKKOS_LAMBDA(const int i, const int j) {
-
-          const real_t r = norm(geometry.mapc2p_center(i,j));
-
-          bg_dev(j, i, 0) = Q(j, i, IR) / dparams.spl_rho(r);
-          bg_dev(j, i, 1) = Q(j, i, IP) / dparams.spl_prs(r);
-        });
-
-    Kokkos::deep_copy(bg_host, bg_dev);
-    }
-
 
     Table trho, tu, tv, tprs;
     for (int j=device_params.jbeg; j<device_params.jend; ++j) {
@@ -419,14 +186,6 @@
         tu.push_back(u);
         tv.push_back(v);
         tprs.push_back(p);
-
-        #ifdef SAVE_PRESSURE_GRADIENT
-        tgradP[IX].push_back(gradP(j, i, IX));
-        tgradP[IY].push_back(gradP(j, i, IY));
-        #endif
-
-        t_rho_fluc.push_back(bg_host(j, i, 0));
-        t_prs_fluc.push_back(bg_host(j, i, 1));
       }
     }
 
@@ -472,35 +231,14 @@
       fseek(xdmf_fd, -sizeof(str_xdmf_footer), SEEK_END);
     }
 
-<<<<<<< HEAD
-    #ifdef SAVE_PRESSURE_GRADIENT
-    ite_group.createDataSet("dp_x", tgradP[IX]);
-    ite_group.createDataSet("dp_y", tgradP[IY]);
-    #endif
-
-    fseek(xdmf_fd, -sizeof(str_xdmf_footer), SEEK_END);
-=======
->>>>>>> 8e76547a
     fprintf(xdmf_fd, str_xdmf_ite_header, format_xdmf_ite_header(iteration_str, t));
     fprintf(xdmf_fd, str_xdmf_scalar_field, format_xdmf_scalar_field(group, "rho"));
     fprintf(xdmf_fd, str_xdmf_vector_field, format_xdmf_vector_field(group, "velocity", "u", "v"));
     fprintf(xdmf_fd, str_xdmf_scalar_field, format_xdmf_scalar_field(group, "prs"));
-<<<<<<< HEAD
-    #ifdef SAVE_PRESSURE_GRADIENT
-    fprintf(xdmf_fd, str_xdmf_vector_field, format_xdmf_vector_field(group, "grad_prs", "dp_x", "dp_y"));
-    #endif
-
-    ite_group.createDataSet("rho_fluc", t_rho_fluc);
-    ite_group.createDataSet("prs_fluc", t_prs_fluc);
-    fprintf(xdmf_fd, str_xdmf_scalar_field, format_xdmf_scalar_field(group, "rho_fluc"));
-    fprintf(xdmf_fd, str_xdmf_scalar_field, format_xdmf_scalar_field(group, "prs_fluc"));
-
-=======
     for (int i=1; i<register_debug_array.size(); i++) {
       const auto &[debug_name, id] = register_debug_array[i];
       fprintf(xdmf_fd, str_xdmf_scalar_field, format_xdmf_scalar_field(group, debug_name.data()));
     }
->>>>>>> 8e76547a
     fprintf(xdmf_fd, "%s", str_xdmf_ite_footer);
     fprintf(xdmf_fd, "%s", str_xdmf_footer);
     fclose(xdmf_fd);
