--- conflicted
+++ resolved
@@ -631,7 +631,6 @@
   real_t save_freq;
   real_t tend;
   Reader reader;
-  std::string output_path = ".";
   std::string filename_out = "run";
   std::string output_path = "./";
   std::string restart_file = "";
@@ -707,11 +706,7 @@
   res.multiple_outputs = reader.GetBoolean("run", "multiple_outputs", false);
   res.restart_file = reader.Get("run", "restart_file", "");
   res.filename_out = reader.Get("run", "output_filename", "run");
-<<<<<<< HEAD
   res.output_path = reader.Get("run", "output_path", ".");
-=======
-  res.output_path = reader.Get("run", "output_path", "./");
->>>>>>> fde82bba
 
   // Godounov
   std::map<std::string, TimeStepping> ts_map{
@@ -745,11 +740,8 @@
   res.range_ybound = ParallelRange({0, 0}, {res.device_params.Ntx, res.device_params.Ng});
   res.range_slopes = ParallelRange({res.device_params.ibeg-1, res.device_params.jbeg-1}, {res.device_params.iend+1, res.device_params.jend+1});
   
-<<<<<<< HEAD
-=======
   checkValidityIni(res);
 
->>>>>>> fde82bba
   return res;
 } 
 }
