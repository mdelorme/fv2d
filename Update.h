--- conflicted
+++ resolved
@@ -39,24 +39,16 @@
 
   Array slopesX, slopesY;
 
-<<<<<<< HEAD
-  UpdateFunctor(const Params &params)
-    : params(params), bc_manager(params),
-      tc_functor(params), visc_functor(params) {
-      slopesX = Array("SlopesX", params.Nty, params.Ntx, Nfields);
-      slopesY = Array("SlopesY", params.Nty, params.Ntx, Nfields);
-
-      if (mhd_run && (params.riemann_solver==HLL || params.riemann_solver==HLLC)){
-        throw std::runtime_error("HLL and HLLC are not supported for MHD runs.");
-      }
-=======
   UpdateFunctor(const Params &full_params)
     : full_params(full_params), bc_manager(full_params),
       tc_functor(full_params), visc_functor(full_params) {
       auto device_params = full_params.device_params;
       slopesX = Array("SlopesX", device_params.Nty, device_params.Ntx, Nfields);
       slopesY = Array("SlopesY", device_params.Nty, device_params.Ntx, Nfields);
->>>>>>> 94d1cbd7
+
+      if (mhd_run && (params.riemann_solver==HLL || params.riemann_solver==HLLC)){
+        throw std::runtime_error("HLL and HLLC are not supported for MHD runs.");
+      }
     };
   ~UpdateFunctor() = default;
 
@@ -196,7 +188,6 @@
         // #endif
         updateAlongDir(i, j, IX);
         updateAlongDir(i, j, IY);
-<<<<<<< HEAD
 
         Unew(j, i, IR) = fmax(params.smallr, Unew(j, i, IR));
         #ifdef MHD
@@ -204,8 +195,6 @@
             Unew(j, i, IPSI) *= parabolic;
         }
         #endif
-=======
->>>>>>> 94d1cbd7
       });
   }
   
