--- conflicted
+++ resolved
@@ -38,21 +38,14 @@
 <Domain>
   <Grid Name="TimeSeries" GridType="Collection" CollectionType="Temporal">
     )xml";
-<<<<<<< HEAD
-  #define format_xdmf_header(params, filename) \
-          (filename).c_str(),                  \
-          ((params).write_ghost_cells ? (params).Nty : (params).Ny), \
-          ((params).write_ghost_cells ? (params).Ntx : (params).Nx), \
-          (((params).write_ghost_cells ? (params).Nty : (params).Ny) + 1), \
-          (((params).write_ghost_cells ? (params).Ntx : (params).Nx) + 1)
-          
-  char str_xdmf_footer[] =
-  R"xml(
-=======
-#define format_xdmf_header(params, filename) (filename).c_str(), params.Ny, params.Nx, params.Ny + 1, params.Nx + 1
+#define format_xdmf_header(params, filename)                                                                           \
+  (filename).c_str(), ((params).write_ghost_cells ? (params).Nty : (params).Ny),                                       \
+      ((params).write_ghost_cells ? (params).Ntx : (params).Nx),                                                       \
+      (((params).write_ghost_cells ? (params).Nty : (params).Ny) + 1),                                                 \
+      (((params).write_ghost_cells ? (params).Ntx : (params).Nx) + 1)
+
 char str_xdmf_footer[] =
     R"xml(
->>>>>>> 1cc54732
   </Grid>
 </Domain>
 </Xdmf>)xml";
@@ -77,31 +70,21 @@
           <DataItem Dimensions="&fdim;" NumberType="Float" Precision="8" Format="HDF">&file;/%s%s</DataItem>
         </DataItem>
       </Attribute>)xml";
-<<<<<<< HEAD
-  #ifndef MHD
-    #define format_xdmf_vector_field(group, name, field_x, field_y) \
-            name, (group).c_str(), field_x, (group).c_str(), field_y
-    char str_xdmf_ite_footer[] =
+#ifndef MHD
+#define format_xdmf_vector_field(group, name, field_x, field_y) name, (group).c_str(), field_x, (group).c_str(), field_y
+char str_xdmf_ite_footer[] =
     R"xml(
       </Grid>
       )xml";
-  #else
-        #define format_xdmf_vector_field(group, name, field_x, field_y, field_z) \
-            name, (group).c_str(), field_x, (group).c_str(), field_y, (group).c_str(), field_z
-    char str_xdmf_ite_footer[] =
+#else
+#define format_xdmf_vector_field(group, name, field_x, field_y, field_z)                                               \
+  name, (group).c_str(), field_x, (group).c_str(), field_y, (group).c_str(), field_z
+char str_xdmf_ite_footer[] =
     R"xml(
       </Grid>
       )xml";
-  #endif //MHD
-  } // anonymous namespace
-=======
-#define format_xdmf_vector_field(group, name, field_x, field_y) name, (group).c_str(), field_x, (group).c_str(), field_y
-char str_xdmf_ite_footer[] =
-    R"xml(
-    </Grid>
-    )xml";
+#endif // MHD
 } // anonymous namespace
->>>>>>> 1cc54732
 
 class IOManager
 {
@@ -153,28 +136,22 @@
       throw std::runtime_error(msg);
     }
 
-<<<<<<< HEAD
     int j0 = device_params.jbeg;
     int jN = device_params.jend;
     int i0 = device_params.ibeg;
     int iN = device_params.iend;
-    if (device_params.write_ghost_cells){
+    if (device_params.write_ghost_cells)
+    {
       j0 = 0;
-      jN += device_params.Ng; 
+      jN += device_params.Ng;
       i0 = 0;
       iN += device_params.Ng;
     }
 
-    file.createAttribute("Ntx",  device_params.Ntx);
-    file.createAttribute("Nty",  device_params.Nty);
-    file.createAttribute("Nx",   device_params.Nx);
-    file.createAttribute("Ny",   device_params.Ny);
-=======
     file.createAttribute("Ntx", device_params.Ntx);
     file.createAttribute("Nty", device_params.Nty);
     file.createAttribute("Nx", device_params.Nx);
     file.createAttribute("Ny", device_params.Ny);
->>>>>>> 1cc54732
     file.createAttribute("ibeg", device_params.ibeg);
     file.createAttribute("iend", device_params.iend);
     file.createAttribute("jbeg", device_params.jbeg);
@@ -183,19 +160,12 @@
 
     std::vector<real_t> x, y;
     // -- vertex pos
-<<<<<<< HEAD
-    for (int j=j0; j <= jN; ++j) {
-      for (int i=i0; i <= iN; ++i) {
-        x.push_back((i-device_params.ibeg) * device_params.dx + device_params.xmin);
-        y.push_back((j-device_params.jbeg) * device_params.dy + device_params.ymin);
-=======
-    for (int j = device_params.jbeg; j <= device_params.jend; ++j)
-    {
-      for (int i = device_params.ibeg; i <= device_params.iend; ++i)
+    for (int j = j0; j <= jN; ++j)
+    {
+      for (int i = i0; i <= iN; ++i)
       {
         x.push_back((i - device_params.ibeg) * device_params.dx + device_params.xmin);
         y.push_back((j - device_params.jbeg) * device_params.dy + device_params.ymin);
->>>>>>> 1cc54732
       }
     }
 
@@ -208,20 +178,14 @@
     Kokkos::deep_copy(Qhost, Q);
 
     Table trho, tu, tv, tprs;
-<<<<<<< HEAD
-    #ifdef MHD
+#ifdef MHD
     Table tw, tbx, tby, tbz, tdivB, tpsi;
-    #endif
-
-    for (int j=j0; j<jN; ++j) {
-      for (int i=i0; i<iN; ++i) {
-=======
-    for (int j = device_params.jbeg; j < device_params.jend; ++j)
-    {
-
-      for (int i = device_params.ibeg; i < device_params.iend; ++i)
+#endif
+
+    for (int j = j0; j < jN; ++j)
+    {
+      for (int i = i0; i < iN; ++i)
       {
->>>>>>> 1cc54732
         real_t rho = Qhost(j, i, IR);
         real_t u   = Qhost(j, i, IU);
         real_t v   = Qhost(j, i, IV);
@@ -232,41 +196,42 @@
         tv.push_back(v);
         tprs.push_back(p);
 
-        #ifdef MHD
-          real_t w  = Qhost(j, i, IW);
-          real_t bx = Qhost(j, i, IBX);
-          real_t by = Qhost(j, i, IBY);
-          real_t bz = Qhost(j, i, IBZ);
-          real_t psi = Qhost(j, i, IPSI);
-
-          tw.push_back(w);
-          tbx.push_back(bx);
-          tby.push_back(by);
-          tbz.push_back(bz);
-          tpsi.push_back(psi);
-          if (!device_params.write_ghost_cells){ // Special care to compute divB in this case, TODO later
-            real_t dBx_dx = (Qhost(j, i+1, IBX) - Qhost(j, i-1, IBX)) / (2. * device_params.dx);
-            real_t dBy_dy = (Qhost(j+1, i, IBY) - Qhost(j-1, i, IBY)) / (2. * device_params.dy);
-            tdivB.push_back(dBx_dx + dBy_dy);
-          }
-          else
-            tdivB.push_back(0.0);
-        #endif //MHD
+#ifdef MHD
+        real_t w   = Qhost(j, i, IW);
+        real_t bx  = Qhost(j, i, IBX);
+        real_t by  = Qhost(j, i, IBY);
+        real_t bz  = Qhost(j, i, IBZ);
+        real_t psi = Qhost(j, i, IPSI);
+
+        tw.push_back(w);
+        tbx.push_back(bx);
+        tby.push_back(by);
+        tbz.push_back(bz);
+        tpsi.push_back(psi);
+        if (!device_params.write_ghost_cells)
+        { // Special care to compute divB in this case, TODO later
+          real_t dBx_dx = (Qhost(j, i + 1, IBX) - Qhost(j, i - 1, IBX)) / (2. * device_params.dx);
+          real_t dBy_dy = (Qhost(j + 1, i, IBY) - Qhost(j - 1, i, IBY)) / (2. * device_params.dy);
+          tdivB.push_back(dBx_dx + dBy_dy);
         }
+        else
+          tdivB.push_back(0.0);
+#endif // MHD
       }
+    }
 
     file.createDataSet("rho", trho);
     file.createDataSet("u", tu);
     file.createDataSet("v", tv);
     file.createDataSet("prs", tprs);
-    #ifdef MHD
-      file.createDataSet("w", tw);
-      file.createDataSet("bx", tbx);
-      file.createDataSet("by", tby);
-      file.createDataSet("bz", tbz);
-      file.createDataSet("divB", tdivB);
-      file.createDataSet("psi", tpsi);
-    #endif //MHDÒ
+#ifdef MHD
+    file.createDataSet("w", tw);
+    file.createDataSet("bx", tbx);
+    file.createDataSet("by", tby);
+    file.createDataSet("bz", tbz);
+    file.createDataSet("divB", tdivB);
+    file.createDataSet("psi", tpsi);
+#endif // MHDÒ
     file.createAttribute("time", t);
     file.createAttribute("iteration", iteration);
 
@@ -274,14 +239,14 @@
 
     fprintf(xdmf_fd, str_xdmf_header, format_xdmf_header(device_params, h5_filename));
     fprintf(xdmf_fd, str_xdmf_ite_header, format_xdmf_ite_header(iteration_str, t));
-    #ifdef MHD
-      fprintf(xdmf_fd, str_xdmf_vector_field, format_xdmf_vector_field(group, "velocity", "u", "v", "w"));
-      fprintf(xdmf_fd, str_xdmf_vector_field, format_xdmf_vector_field(group, "magnetic", "bx", "by", "bz"));    
-      fprintf(xdmf_fd, str_xdmf_scalar_field, format_xdmf_scalar_field(group, "divB"));
-      fprintf(xdmf_fd, str_xdmf_scalar_field, format_xdmf_scalar_field(group, "psi"));
-    #else
-      fprintf(xdmf_fd, str_xdmf_vector_field, format_xdmf_vector_field(group, "velocity", "u", "v"));
-    #endif
+#ifdef MHD
+    fprintf(xdmf_fd, str_xdmf_vector_field, format_xdmf_vector_field(group, "velocity", "u", "v", "w"));
+    fprintf(xdmf_fd, str_xdmf_vector_field, format_xdmf_vector_field(group, "magnetic", "bx", "by", "bz"));
+    fprintf(xdmf_fd, str_xdmf_scalar_field, format_xdmf_scalar_field(group, "divB"));
+    fprintf(xdmf_fd, str_xdmf_scalar_field, format_xdmf_scalar_field(group, "psi"));
+#else
+    fprintf(xdmf_fd, str_xdmf_vector_field, format_xdmf_vector_field(group, "velocity", "u", "v"));
+#endif
     fprintf(xdmf_fd, str_xdmf_scalar_field, format_xdmf_scalar_field(group, "rho"));
     fprintf(xdmf_fd, str_xdmf_scalar_field, format_xdmf_scalar_field(group, "prs"));
     fprintf(xdmf_fd, "%s", str_xdmf_ite_footer);
@@ -312,23 +277,20 @@
       throw std::runtime_error(msg);
     }
 
-<<<<<<< HEAD
     int j0 = device_params.jbeg;
     int jN = device_params.jend;
     int i0 = device_params.ibeg;
     int iN = device_params.iend;
-    
-    if (device_params.write_ghost_cells){
+
+    if (device_params.write_ghost_cells)
+    {
       j0 = 0;
-      jN += device_params.Ng; 
+      jN += device_params.Ng;
       i0 = 0;
       iN += device_params.Ng;
     }
-    if (force_file_truncation) {
-=======
     if (force_file_truncation)
     {
->>>>>>> 1cc54732
       force_file_truncation = false;
       file.createAttribute("Ntx", device_params.Ntx);
       file.createAttribute("Nty", device_params.Nty);
@@ -342,13 +304,8 @@
 
       std::vector<real_t> x, y;
       // -- vertex pos
-<<<<<<< HEAD
-      for (int j=j0; j <= jN; ++j)
-        for (int i=i0; i <= iN; ++i)
-=======
-      for (int j = device_params.jbeg; j <= device_params.jend; ++j)
-        for (int i = device_params.ibeg; i <= device_params.iend; ++i)
->>>>>>> 1cc54732
+      for (int j = j0; j <= jN; ++j)
+        for (int i = i0; i <= iN; ++i)
         {
           x.push_back((i - device_params.ibeg) * device_params.dx + device_params.xmin);
           y.push_back((j - device_params.jbeg) * device_params.dy + device_params.ymin);
@@ -366,19 +323,14 @@
     Kokkos::deep_copy(Qhost, Q);
 
     Table trho, tu, tv, tprs;
-<<<<<<< HEAD
-    #ifdef MHD
+#ifdef MHD
     Table tw, tbx, tby, tbz, tdivB, tpsi;
-    #endif
-
-    for (int j=j0; j<jN; ++j) {
-      for (int i=i0; i<iN; ++i) {
-=======
-    for (int j = device_params.jbeg; j < device_params.jend; ++j)
-    {
-      for (int i = device_params.ibeg; i < device_params.iend; ++i)
+#endif
+
+    for (int j = j0; j < jN; ++j)
+    {
+      for (int i = i0; i < iN; ++i)
       {
->>>>>>> 1cc54732
         real_t rho = Qhost(j, i, IR);
         real_t u   = Qhost(j, i, IU);
         real_t v   = Qhost(j, i, IV);
@@ -389,11 +341,11 @@
         tv.push_back(v);
         tprs.push_back(p);
 
-        #ifdef MHD
-        real_t w  = Qhost(j, i, IW);
-        real_t bx = Qhost(j, i, IBX);
-        real_t by = Qhost(j, i, IBY);
-        real_t bz = Qhost(j, i, IBZ);
+#ifdef MHD
+        real_t w   = Qhost(j, i, IW);
+        real_t bx  = Qhost(j, i, IBX);
+        real_t by  = Qhost(j, i, IBY);
+        real_t bz  = Qhost(j, i, IBZ);
         real_t psi = Qhost(j, i, IPSI);
 
         tw.push_back(w);
@@ -401,15 +353,15 @@
         tby.push_back(by);
         tbz.push_back(bz);
         tpsi.push_back(psi);
-        if (!device_params.write_ghost_cells){
-          real_t dBx_dx = (Qhost(j, i+1, IBX) - Qhost(j, i-1, IBX)) / (2. * device_params.dx);
-          real_t dBy_dy = (Qhost(j+1, i, IBY) - Qhost(j-1, i, IBY)) / (2. * device_params.dy);
+        if (!device_params.write_ghost_cells)
+        {
+          real_t dBx_dx = (Qhost(j, i + 1, IBX) - Qhost(j, i - 1, IBX)) / (2. * device_params.dx);
+          real_t dBy_dy = (Qhost(j + 1, i, IBY) - Qhost(j - 1, i, IBY)) / (2. * device_params.dy);
           tdivB.push_back(dBx_dx + dBy_dy);
         }
         else
           tdivB.push_back(0.0);
-        #endif //MHD
-
+#endif // MHD
       }
     }
 
@@ -418,14 +370,14 @@
     ite_group.createDataSet("u", tu);
     ite_group.createDataSet("v", tv);
     ite_group.createDataSet("prs", tprs);
-    #ifdef MHD
+#ifdef MHD
     ite_group.createDataSet("w", tw);
     ite_group.createDataSet("bx", tbx);
     ite_group.createDataSet("by", tby);
     ite_group.createDataSet("bz", tbz);
     ite_group.createDataSet("psi", tpsi);
     ite_group.createDataSet("divB", tdivB);
-    #endif //MHD
+#endif // MHD
     ite_group.createAttribute("time", t);
     ite_group.createAttribute("iteration", iteration);
 
@@ -434,14 +386,14 @@
     fseek(xdmf_fd, -sizeof(str_xdmf_footer), SEEK_END);
     fprintf(xdmf_fd, str_xdmf_ite_header, format_xdmf_ite_header(iteration_str, t));
     fprintf(xdmf_fd, str_xdmf_scalar_field, format_xdmf_scalar_field(group, "rho"));
-    #ifndef MHD
-        fprintf(xdmf_fd, str_xdmf_vector_field, format_xdmf_vector_field(group, "velocity", "u", "v"));
-    #else
-        fprintf(xdmf_fd, str_xdmf_vector_field, format_xdmf_vector_field(group, "velocity", "u", "v", "w"));
-        fprintf(xdmf_fd, str_xdmf_vector_field, format_xdmf_vector_field(group, "magnetic", "bx", "by", "bz"));
-        fprintf(xdmf_fd, str_xdmf_scalar_field, format_xdmf_scalar_field(group, "psi"));
-        fprintf(xdmf_fd, str_xdmf_scalar_field, format_xdmf_scalar_field(group, "divB"));
-    #endif //MHD
+#ifndef MHD
+    fprintf(xdmf_fd, str_xdmf_vector_field, format_xdmf_vector_field(group, "velocity", "u", "v"));
+#else
+    fprintf(xdmf_fd, str_xdmf_vector_field, format_xdmf_vector_field(group, "velocity", "u", "v", "w"));
+    fprintf(xdmf_fd, str_xdmf_vector_field, format_xdmf_vector_field(group, "magnetic", "bx", "by", "bz"));
+    fprintf(xdmf_fd, str_xdmf_scalar_field, format_xdmf_scalar_field(group, "psi"));
+    fprintf(xdmf_fd, str_xdmf_scalar_field, format_xdmf_scalar_field(group, "divB"));
+#endif // MHD
     fprintf(xdmf_fd, str_xdmf_scalar_field, format_xdmf_scalar_field(group, "prs"));
     fprintf(xdmf_fd, "%s", str_xdmf_ite_footer);
     fprintf(xdmf_fd, "%s", str_xdmf_footer);
@@ -539,13 +491,13 @@
     load_and_copy("u", IU);
     load_and_copy("v", IV);
     load_and_copy("prs", IP);
-    #ifdef MHD
-      load_and_copy("w", IW);
-      load_and_copy("bx", IBX);
-      load_and_copy("by", IBY);
-      load_and_copy("bz", IBZ);
-      load_and_copy("psi", IPSI);
-    #endif //MHD
+#ifdef MHD
+    load_and_copy("w", IW);
+    load_and_copy("bx", IBX);
+    load_and_copy("by", IBY);
+    load_and_copy("bz", IBZ);
+    load_and_copy("psi", IPSI);
+#endif // MHD
     Kokkos::deep_copy(Q, Qhost);
 
     BoundaryManager bc(params);
