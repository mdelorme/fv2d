--- conflicted
+++ resolved
@@ -20,30 +20,6 @@
 constexpr std::string_view ite_prefix = "ite_";
 
   // xdmf strings
-<<<<<<< HEAD
-  namespace {
-    char str_xdmf_header[] = R"xml(<?xml version="1.0" ?>
-<!DOCTYPE Xdmf SYSTEM "Xdmf.dtd" []>
-<Xdmf Version="2.0">
-  <Domain CollectionType="Temporal">
-    <Grid Name="MainTimeSeries" GridType="Collection" CollectionType="Temporal">
-
-      <Topology Name="Main Topology" TopologyType="2DSMesh" NumberOfElements="%d %d"/>
-      <Geometry Name="Main Geometry" GeometryType="X_Y">
-        <DataItem Dimensions="%d %d" NumberType="Float" Precision="8" Format="HDF">%s:/x</DataItem>
-        <DataItem Dimensions="%d %d" NumberType="Float" Precision="8" Format="HDF">%s:/y</DataItem>
-      </Geometry>
-      )xml";
-    #define format_xdmf_header(params, path)                     \
-           params.Ny + 1, params.Nx + 1,                         \
-           params.Ny + 1, params.Nx + 1, (path + ".h5").c_str(), \
-           params.Ny + 1, params.Nx + 1, (path + ".h5").c_str()
-
-    char str_xdmf_footer[] =
-    R"xml(
-    </Grid>
-  </Domain>
-=======
 namespace {
   char str_xdmf_header[] = R"xml(<?xml version="1.0" ?>
 <!DOCTYPE Xdmf SYSTEM "Xdmf.dtd" [
@@ -69,7 +45,6 @@
   R"xml(
   </Grid>
 </Domain>
->>>>>>> d2f08433
 </Xdmf>)xml";
 
   char str_xdmf_ite_header[] =
@@ -84,43 +59,20 @@
       <Attribute Name="%s" AttributeType="Scalar" Center="Cell">
         <DataItem Dimensions="&fdim;" NumberType="Float" Precision="8" Format="HDF">&file;/%s%s</DataItem>
       </Attribute>)xml";
-<<<<<<< HEAD
-    #define format_xdmf_scalar_field(params, path, group, field) \
-            field,                                               \
-            params.Ny, params.Nx,                                \
-            (path + ".h5").c_str(), group.c_str(), field
-
-    char str_xdmf_vector_field[] =
-    R"xml(
-=======
   #define format_xdmf_scalar_field(group, field) \
           field, (group).c_str(), field
   char str_xdmf_vector_field[] =
   R"xml(
->>>>>>> d2f08433
       <Attribute Name="%s" AttributeType="Vector" Center="Cell">
         <DataItem Dimensions="&fdim; 2" ItemType="Function" Function="JOIN($0, $1)">
           <DataItem Dimensions="&fdim;" NumberType="Float" Precision="8" Format="HDF">&file;/%s%s</DataItem>
           <DataItem Dimensions="&fdim;" NumberType="Float" Precision="8" Format="HDF">&file;/%s%s</DataItem>
         </DataItem>
       </Attribute>)xml";
-<<<<<<< HEAD
-    #define format_xdmf_vector_field(params, path, group, name, field_x, field_y) \
-            name,                                                                 \
-            params.Ny, params.Nx,                                                 \
-            params.Ny, params.Nx,                                                 \
-            (path + ".h5").c_str(), group.c_str(), field_x,                       \
-            params.Ny, params.Nx,                                                 \
-            (path + ".h5").c_str(), group.c_str(), field_y
-
-    char str_xdmf_ite_footer[] =
-    R"xml(
-=======
   #define format_xdmf_vector_field(group, name, field_x, field_y) \
           name, (group).c_str(), field_x, (group).c_str(), field_y
   char str_xdmf_ite_footer[] =
   R"xml(
->>>>>>> d2f08433
     </Grid>
     )xml";
   } // anonymous namespace
@@ -129,11 +81,8 @@
 public:
   Params params;
   DeviceParams &device_params;
-<<<<<<< HEAD
   Geometry geo;
-=======
   bool force_file_truncation = false;
->>>>>>> d2f08433
 
   IOManager(Params &params)
     : params(params), device_params(params.device_params), geo(params.device_params) {};
@@ -151,17 +100,10 @@
   {
     std::ostringstream oss;
     
-<<<<<<< HEAD
-    oss << params.filename_out << "_" << std::setw(4) << std::setfill('0') << iteration;
-    std::string path = oss.str();
-    std::string h5_filename  = params.path_out + "/" + oss.str() + ".h5";
-    std::string xmf_filename = params.path_out + "/" + oss.str() + ".xmf";
-=======
     oss << params.filename_out << "_" << std::setw(ite_nzeros) << std::setfill('0') << iteration;
     std::string iteration_str = oss.str();
     std::string h5_filename  = oss.str() + ".h5";
     std::string xmf_filename = oss.str() + ".xmf";
->>>>>>> d2f08433
 
     File file(h5_filename, File::Truncate);
     FILE* xdmf_fd = fopen(xmf_filename.c_str(), "w+");
@@ -175,38 +117,162 @@
     file.createAttribute("jbeg", device_params.jbeg);
     file.createAttribute("jend", device_params.jend);
     file.createAttribute("problem", params.problem);
-<<<<<<< HEAD
+    
+    std::vector<real_t> x, y;
+    x.reserve((device_params.Nx + 1) * (device_params.Ny + 1));
+    y.reserve((device_params.Nx + 1) * (device_params.Ny + 1));
+    // vertex position
+    for (int j=device_params.jbeg; j <= device_params.jend; ++j)
+      for (int i=device_params.ibeg; i <= device_params.iend; ++i)
+      {
+        Pos pos = geo.mapc2p_vertex(i, j); 
+        x.push_back(pos[IX]);
+        y.push_back(pos[IY]);
+      }
+    file.createDataSet("x", x);
+    file.createDataSet("y", y);
+
+    // center position
+    x.clear(); y.clear();
+    for (int j=device_params.jbeg; j < device_params.jend; ++j)
+      for (int i=device_params.ibeg; i < device_params.iend; ++i)
+      {
+        Pos pos = geo.mapc2p_center(i, j); 
+        x.push_back(pos[IX]);
+        y.push_back(pos[IY]);
+      }
+    file.createDataSet("center_x", x);
+    file.createDataSet("center_y", y);
+
+    using Table = std::vector<real_t>;
+
+    auto Qhost = Kokkos::create_mirror(Q);
+    Kokkos::deep_copy(Qhost, Q);
+
+    #ifdef SAVE_PRESSURE_GRADIENT
+    // Pressure gradient
+    Array gradP_dev = Array("gradP", device_params.Ny, device_params.Nx, 2);
+    {
+      auto geometry = this->geo; 
+      auto gradient_type = device_params.gradient_type;
+      Kokkos::parallel_for(
+        "PressureGradient", 
+        params.range_dom,
+        KOKKOS_LAMBDA(const int i, const int j) {
+          auto getState = [](const Array& Q, int i, int j) -> real_t {return Q(j,i,IP);};
+          Kokkos::Array<real_t, 2> grad = computeGradient(Q, getState, i, j, geometry, gradient_type);
+          gradP_dev(j,i,IX) = grad[IX];
+          gradP_dev(j,i,IY) = grad[IY];
+        });
+    }
+
+    auto gradP = Kokkos::create_mirror(gradP_dev);
+    Kokkos::deep_copy(gradP, gradP_dev);
+    Table tgradP[2];
+    #endif
+
+    Table trho, tu, tv, tprs;
+    for (int j=device_params.jbeg; j<device_params.jend; ++j) {
+      for (int i=device_params.ibeg; i<device_params.iend; ++i) {
+        real_t rho = Qhost(j, i, IR);
+        real_t u   = Qhost(j, i, IU);
+        real_t v   = Qhost(j, i, IV);
+        real_t p   = Qhost(j, i, IP);
+
+        trho.push_back(rho);
+        tu.push_back(u);
+        tv.push_back(v);
+        tprs.push_back(p);
+        
+        #ifdef SAVE_PRESSURE_GRADIENT
+        tgradP[IX].push_back(gradP(j, i, IX));
+        tgradP[IY].push_back(gradP(j, i, IY));
+        #endif
+      }
+    }
+
+    file.createDataSet("rho", trho);
+    file.createDataSet("u", tu);
+    file.createDataSet("v", tv);
+    file.createDataSet("prs", tprs);
+    file.createAttribute("time", t);
     file.createAttribute("iteration", iteration);
+
+    #ifdef SAVE_PRESSURE_GRADIENT
+    file.createDataSet("dp_x", tgradP[IX]);
+    file.createDataSet("dp_y", tgradP[IY]);
+    #endif
+
+    std::string group = "";
+
+    fprintf(xdmf_fd, str_xdmf_header, format_xdmf_header(device_params, h5_filename));
+    fprintf(xdmf_fd, str_xdmf_ite_header, format_xdmf_ite_header(iteration_str, t));
+    fprintf(xdmf_fd, str_xdmf_scalar_field, format_xdmf_scalar_field(group, "rho"));
+    fprintf(xdmf_fd, str_xdmf_vector_field, format_xdmf_vector_field(group, "velocity", "u", "v"));
+    fprintf(xdmf_fd, str_xdmf_scalar_field, format_xdmf_scalar_field(group, "prs"));
+    #ifdef SAVE_PRESSURE_GRADIENT
+    fprintf(xdmf_fd, str_xdmf_vector_field, format_xdmf_vector_field(group, "dp", "dp_x", "dp_y"));
+    #endif
+    fprintf(xdmf_fd, "%s", str_xdmf_ite_footer);
+    fprintf(xdmf_fd, "%s", str_xdmf_footer);
+    fclose(xdmf_fd);
+  }
+
+  void saveSolutionUnique(const Array &Q, int iteration, real_t t) {
+    std::ostringstream oss;
     
-    {
+    oss << ite_prefix << std::setw(ite_nzeros) << std::setfill('0') << iteration;
+    std::string iteration_str = oss.str();
+    // std::string filepath = params.path_out + "/" + params.filename_out;
+
+    force_file_truncation = (force_file_truncation || iteration == 0);
+      
+    auto flag_h5 = (force_file_truncation ? File::Truncate : File::ReadWrite);
+    auto flag_xdmf = (force_file_truncation ? "w+" : "r+");
+    File file(params.filename_out + ".h5", flag_h5);
+    FILE* xdmf_fd = fopen((params.filename_out + ".xdmf").c_str(), flag_xdmf);
+
+    if (force_file_truncation) {
+      force_file_truncation = false;
+      file.createAttribute("Ntx", device_params.Ntx);
+      file.createAttribute("Nty", device_params.Nty);
+      file.createAttribute("Nx", device_params.Nx);
+      file.createAttribute("Ny", device_params.Ny);
+      file.createAttribute("ibeg", device_params.ibeg);
+      file.createAttribute("iend", device_params.iend);
+      file.createAttribute("jbeg", device_params.jbeg);
+      file.createAttribute("jend", device_params.jend);
+      file.createAttribute("problem", params.problem);
+
       std::vector<real_t> x, y;
-      x.reserve(device_params.Ntx * device_params.Nty);
-      y.reserve(device_params.Ntx * device_params.Nty);
-=======
->>>>>>> d2f08433
-
-      // vertex position
+      x.reserve((device_params.Nx + 1) * (device_params.Ny + 1));
+      y.reserve((device_params.Nx + 1) * (device_params.Ny + 1));
+
+      // -- vertex pos
       for (int j=device_params.jbeg; j <= device_params.jend; ++j)
         for (int i=device_params.ibeg; i <= device_params.iend; ++i)
         {
-          Pos pos = geo.mapc2p_vertex(i, j); 
+          Pos pos = geo.mapc2p_vertex(i, j); // curvilinear
           x.push_back(pos[IX]);
           y.push_back(pos[IY]);
         }
       file.createDataSet("x", x);
       file.createDataSet("y", y);
 
-      // center position
+      // -- center pos
       x.clear(); y.clear();
       for (int j=device_params.jbeg; j < device_params.jend; ++j)
         for (int i=device_params.ibeg; i < device_params.iend; ++i)
         {
-          Pos pos = geo.mapc2p_center(i, j); 
+          Pos pos = geo.mapc2p_center(i, j); // curvilinear
           x.push_back(pos[IX]);
           y.push_back(pos[IY]);
         }
       file.createDataSet("center_x", x);
       file.createDataSet("center_y", y);
+
+      fprintf(xdmf_fd, str_xdmf_header, format_xdmf_header(device_params, params.filename_out + ".h5"));
+      fprintf(xdmf_fd, "%s", str_xdmf_footer);
     }
 
     using Table = std::vector<real_t>;
@@ -248,172 +314,11 @@
         tu.push_back(u);
         tv.push_back(v);
         tprs.push_back(p);
-        
+
         #ifdef SAVE_PRESSURE_GRADIENT
         tgradP[IX].push_back(gradP(j, i, IX));
         tgradP[IY].push_back(gradP(j, i, IY));
         #endif
-      }
-    }
-
-    file.createDataSet("rho", trho);
-    file.createDataSet("u", tu);
-    file.createDataSet("v", tv);
-    file.createDataSet("prs", tprs);
-    file.createAttribute("time", t);
-    file.createAttribute("iteration", iteration);
-
-<<<<<<< HEAD
-    #ifdef SAVE_PRESSURE_GRADIENT
-    file.createDataSet("dp_x", tgradP[IX]);
-    file.createDataSet("dp_y", tgradP[IY]);
-    #endif
-
-    std::string empty_string = "";
-
-    fprintf(xdmf_fd, str_xdmf_header, format_xdmf_header(device_params, path));
-    fprintf(xdmf_fd, str_xdmf_ite_header, t);
-    fprintf(xdmf_fd, str_xdmf_scalar_field, format_xdmf_scalar_field(device_params, path, empty_string, "rho"));
-    fprintf(xdmf_fd, str_xdmf_vector_field, format_xdmf_vector_field(device_params, path, empty_string, "velocity", "u", "v"));
-    fprintf(xdmf_fd, str_xdmf_scalar_field, format_xdmf_scalar_field(device_params, path, empty_string, "prs"));
-    #ifdef SAVE_PRESSURE_GRADIENT
-    fprintf(xdmf_fd, str_xdmf_vector_field, format_xdmf_vector_field(device_params, path, empty_string, "dp", "dp_x", "dp_y"));
-    #endif
-=======
-    std::string group = "";
-
-    fprintf(xdmf_fd, str_xdmf_header, format_xdmf_header(device_params, h5_filename));
-    fprintf(xdmf_fd, str_xdmf_ite_header, format_xdmf_ite_header(iteration_str, t));
-    fprintf(xdmf_fd, str_xdmf_scalar_field, format_xdmf_scalar_field(group, "rho"));
-    fprintf(xdmf_fd, str_xdmf_vector_field, format_xdmf_vector_field(group, "velocity", "u", "v"));
-    fprintf(xdmf_fd, str_xdmf_scalar_field, format_xdmf_scalar_field(group, "prs"));
->>>>>>> d2f08433
-    fprintf(xdmf_fd, "%s", str_xdmf_ite_footer);
-    fprintf(xdmf_fd, "%s", str_xdmf_footer);
-    fclose(xdmf_fd);
-  }
-
-  void saveSolutionUnique(const Array &Q, int iteration, real_t t) {
-    std::ostringstream oss;
-    
-<<<<<<< HEAD
-    oss << "ite_" << std::setw(4) << std::setfill('0') << iteration;
-    std::string path = oss.str();
-    std::string filepath = params.path_out + "/" + params.filename_out;
-
-    auto flag_h5 = (iteration == 0 ? File::Truncate : File::ReadWrite);
-    auto flag_xdmf = (iteration == 0 ? "w+" : "r+");
-    File file(filepath + ".h5", flag_h5);
-    FILE* xdmf_fd = fopen((filepath + ".xdmf").c_str(), flag_xdmf);
-=======
-    oss << ite_prefix << std::setw(ite_nzeros) << std::setfill('0') << iteration;
-    std::string iteration_str = oss.str();
-
-    force_file_truncation = (force_file_truncation || iteration == 0);
-      
-    auto flag_h5 = (force_file_truncation ? File::Truncate : File::ReadWrite);
-    auto flag_xdmf = (force_file_truncation ? "w+" : "r+");
-    File file(params.filename_out + ".h5", flag_h5);
-    FILE* xdmf_fd = fopen((params.filename_out + ".xdmf").c_str(), flag_xdmf);
->>>>>>> d2f08433
-
-    if (force_file_truncation) {
-      force_file_truncation = false;
-      file.createAttribute("Ntx", device_params.Ntx);
-      file.createAttribute("Nty", device_params.Nty);
-      file.createAttribute("Nx", device_params.Nx);
-      file.createAttribute("Ny", device_params.Ny);
-      file.createAttribute("ibeg", device_params.ibeg);
-      file.createAttribute("iend", device_params.iend);
-      file.createAttribute("jbeg", device_params.jbeg);
-      file.createAttribute("jend", device_params.jend);
-      file.createAttribute("problem", params.problem);
-
-      std::vector<real_t> x, y;
-      x.reserve(device_params.Ntx * device_params.Nty);
-      y.reserve(device_params.Ntx * device_params.Nty);
-
-      // -- vertex pos
-      for (int j=device_params.jbeg; j <= device_params.jend; ++j)
-        for (int i=device_params.ibeg; i <= device_params.iend; ++i)
-        {
-          Pos pos = geo.mapc2p_vertex(i, j); // curvilinear
-          x.push_back(pos[IX]);
-          y.push_back(pos[IY]);
-        }
-      file.createDataSet("x", x);
-      file.createDataSet("y", y);
-
-<<<<<<< HEAD
-      // -- center pos
-      x.clear(); y.clear();
-      for (int j=device_params.jbeg; j < device_params.jend; ++j)
-        for (int i=device_params.ibeg; i < device_params.iend; ++i)
-        {
-          Pos pos = geo.mapc2p_center(i, j); // curvilinear
-          x.push_back(pos[IX]);
-          y.push_back(pos[IY]);
-        }
-      file.createDataSet("center_x", x);
-      file.createDataSet("center_y", y);
-
-      fprintf(xdmf_fd, str_xdmf_header, format_xdmf_header(device_params, params.filename_out));
-      fprintf(xdmf_fd, "%s", str_xdmf_footer);
-    }
-
-=======
-      fprintf(xdmf_fd, str_xdmf_header, format_xdmf_header(device_params, params.filename_out + ".h5"));
-      fprintf(xdmf_fd, "%s", str_xdmf_footer);
-    }
-    
->>>>>>> d2f08433
-    using Table = std::vector<real_t>;
-
-    auto Qhost = Kokkos::create_mirror(Q);
-    Kokkos::deep_copy(Qhost, Q);
-
-    #ifdef SAVE_PRESSURE_GRADIENT
-    // Pressure gradient
-    Array gradP_dev = Array("gradP", device_params.Nty, device_params.Ntx, 2);
-    {
-      auto geometry = this->geo; 
-      auto gradient_type = device_params.gradient_type;
-      Kokkos::parallel_for(
-        "PressureGradient", 
-        params.range_dom,
-        KOKKOS_LAMBDA(const int i, const int j) {
-          auto getState = [](const Array& Q, int i, int j) -> real_t {return Q(j,i,IP);};
-          Kokkos::Array<real_t, 2> grad = computeGradient(Q, getState, i, j, geometry, gradient_type);
-          gradP_dev(j,i,IX) = grad[IX];
-          gradP_dev(j,i,IY) = grad[IY];
-        });
-    }
-
-    auto gradP = Kokkos::create_mirror(gradP_dev);
-    Kokkos::deep_copy(gradP, gradP_dev);
-    Table tgradP[2];
-    #endif
-
-    Table trho, tu, tv, tprs;
-    for (int j=device_params.jbeg; j<device_params.jend; ++j) {
-      for (int i=device_params.ibeg; i<device_params.iend; ++i) {
-        real_t rho = Qhost(j, i, IR);
-        real_t u   = Qhost(j, i, IU);
-        real_t v   = Qhost(j, i, IV);
-        real_t p   = Qhost(j, i, IP);
-
-        trho.push_back(rho);
-        tu.push_back(u);
-        tv.push_back(v);
-        tprs.push_back(p);
-<<<<<<< HEAD
-
-        #ifdef SAVE_PRESSURE_GRADIENT
-        tgradP[IX].push_back(gradP(j, i, IX));
-        tgradP[IY].push_back(gradP(j, i, IY));
-        #endif
-=======
->>>>>>> d2f08433
       }
     }
 
@@ -428,27 +333,18 @@
     const std::string group = iteration_str + "/";
 
     #ifdef SAVE_PRESSURE_GRADIENT
-    group.createDataSet("dp_x", tgradP[IX]);
-    group.createDataSet("dp_y", tgradP[IY]);
+    ite_group.createDataSet("dp_x", tgradP[IX]);
+    ite_group.createDataSet("dp_y", tgradP[IY]);
     #endif
 
     fseek(xdmf_fd, -sizeof(str_xdmf_footer), SEEK_END);
-<<<<<<< HEAD
-    fprintf(xdmf_fd, str_xdmf_ite_header, t);
-
-    fprintf(xdmf_fd, str_xdmf_scalar_field, format_xdmf_scalar_field(device_params, params.filename_out, path, "rho"));
-    fprintf(xdmf_fd, str_xdmf_vector_field, format_xdmf_vector_field(device_params, params.filename_out, path, "velocity", "u", "v"));
-    fprintf(xdmf_fd, str_xdmf_scalar_field, format_xdmf_scalar_field(device_params, params.filename_out, path, "prs"));
-    #ifdef SAVE_PRESSURE_GRADIENT
-    fprintf(xdmf_fd, str_xdmf_vector_field, format_xdmf_vector_field(device_params, params.filename_out, path, "dp", "dp_x", "dp_y"));
-    #endif
-    
-=======
     fprintf(xdmf_fd, str_xdmf_ite_header, format_xdmf_ite_header(iteration_str, t));
     fprintf(xdmf_fd, str_xdmf_scalar_field, format_xdmf_scalar_field(group, "rho"));
     fprintf(xdmf_fd, str_xdmf_vector_field, format_xdmf_vector_field(group, "velocity", "u", "v"));
     fprintf(xdmf_fd, str_xdmf_scalar_field, format_xdmf_scalar_field(group, "prs"));
->>>>>>> d2f08433
+    #ifdef SAVE_PRESSURE_GRADIENT
+    fprintf(xdmf_fd, str_xdmf_vector_field, format_xdmf_vector_field(group, "dp", "dp_x", "dp_y"));
+    #endif
     fprintf(xdmf_fd, "%s", str_xdmf_ite_footer);
     fprintf(xdmf_fd, "%s", str_xdmf_footer);
     fclose(xdmf_fd);
