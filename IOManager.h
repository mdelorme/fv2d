#pragma once

#include <highfive/H5Easy.hpp>
#include <ostream>
#include <iomanip>

#include "SimInfo.h"

using namespace H5Easy;

namespace fv2d {

  // xdmf strings
  namespace {
    char str_xdmf_header[] = R"xml(<?xml version="1.0" ?>
<!DOCTYPE Xdmf SYSTEM "Xdmf.dtd" []>
<Xdmf Version="2.0">
  <Domain CollectionType="Temporal">
    <Grid Name="MainTimeSeries" GridType="Collection" CollectionType="Temporal">

      <Topology Name="Main Topology" TopologyType="2DSMesh" NumberOfElements="%d %d"/>
      <Geometry Name="Main Geometry" GeometryType="X_Y">
        <DataItem Dimensions="%d %d" NumberType="Float" Precision="8" Format="HDF">%s:/x</DataItem>
        <DataItem Dimensions="%d %d" NumberType="Float" Precision="8" Format="HDF">%s:/y</DataItem>
      </Geometry>
      )xml";
    #define format_xdmf_header(params, path)                                          \
           params.Ny + 1, params.Nx + 1,                                        \
           params.Ny + 1, params.Nx + 1, (path + ".h5").c_str(), \
           params.Ny + 1, params.Nx + 1, (path + ".h5").c_str()

    char str_xdmf_footer[] =
    R"xml(
    </Grid>
  </Domain>
</Xdmf>)xml";

    char str_xdmf_ite_header[] =
    R"xml(
    <Grid Name="Cells" GridType="Uniform">
      <Time TimeType="Single" Value="%lf" />
      <Topology Reference="//Topology[@Name='Main Topology']" />
      <Geometry Reference="//Geometry[@Name='Main Geometry']" />)xml";

    char str_xdmf_scalar_field[] =
    R"xml(
      <Attribute Name="%s" AttributeType="Scalar" Center="Cell">
        <DataItem Dimensions="%d %d" NumberType="Float" Precision="8" Format="HDF">%s:/%s/%s</DataItem>
      </Attribute>)xml";
    #define format_xdmf_scalar_field(params, path, group, field)              \
            field,                                                      \
            params.Ny, params.Nx,                                       \
            (path + ".h5").c_str(), group.c_str(), field

    char str_xdmf_vector_field[] =
    R"xml(
      <Attribute Name="%s" AttributeType="Vector" Center="Cell">
        <DataItem Dimensions="%d %d 2" ItemType="Function" Function="JOIN($0, $1)">
          <DataItem Dimensions="%d %d" NumberType="Float" Precision="8" Format="HDF">%s:/%s/%s</DataItem>
          <DataItem Dimensions="%d %d" NumberType="Float" Precision="8" Format="HDF">%s:/%s/%s</DataItem>
        </DataItem>
      </Attribute>)xml";
    #ifndef MHD
      #define format_xdmf_vector_field(params, path, group, name, field_x, field_y) \
              name,                                                           \
              params.Ny, params.Nx,                                           \
              params.Ny, params.Nx,                                           \
              (path + ".h5").c_str(), group.c_str(), field_x,  \
              params.Ny, params.Nx,                                           \
              (path + ".h5").c_str(), group.c_str(), field_y
    #else
      #define format_xdmf_vector_field(params, path, group, name, field_x, field_y, field_z) \
              name,                                                           \
              params.Ny, params.Nx,                                           \
              params.Ny, params.Nx,                                           \
              (path + ".h5").c_str(), group.c_str(), field_x,                 \
              params.Ny, params.Nx,                                           \
              (path + ".h5").c_str(), group.c_str(), field_y,                  \
              params.Ny, params.Nx,                                           \
              (path + ".h5").c_str(), group.c_str(), field_z
    #endif // MHD
    char str_xdmf_ite_footer[] =
    R"xml(
    </Grid>
    )xml";
  } // anonymous namespace

class IOManager {
public:
  Params params;
<<<<<<< HEAD
  BoundaryManager bc_manager;
  DeviceParams &device_params;

  IOManager(Params &params)
    : params(params), bc_manager(params), device_params(params.device_params) {};
=======
  DeviceParams &device_params;

  IOManager(Params &params)
    : params(params), device_params(params.device_params) {};
>>>>>>> 35de5ec8

  ~IOManager() = default;

  void saveSolution(const Array &Q, int iteration, real_t t, real_t dt) {
    if (params.multiple_outputs)
      saveSolutionMultiple(Q, iteration, t, dt);
    else
      saveSolutionUnique(Q, iteration, t, dt);
  }

  void saveSolutionMultiple(const Array &Q, int iteration, real_t t, real_t dt) {
    std::ostringstream oss;
    
    oss << params.filename_out << "_" << std::setw(4) << std::setfill('0') << iteration;
    std::string path = oss.str();
    std::string h5_filename  = oss.str() + ".h5";
    std::string xmf_filename = oss.str() + ".xmf";

    File file(h5_filename, File::Truncate);
    FILE* xdmf_fd = fopen(xmf_filename.c_str(), "w+");

    file.createAttribute("Ntx",  device_params.Ntx);
    file.createAttribute("Nty",  device_params.Nty);
    file.createAttribute("Nx",   device_params.Nx);
    file.createAttribute("Ny",   device_params.Ny);
    file.createAttribute("ibeg", device_params.ibeg);
    file.createAttribute("iend", device_params.iend);
    file.createAttribute("jbeg", device_params.jbeg);
    file.createAttribute("jend", device_params.jend);
    file.createAttribute("problem", params.problem);
    file.createAttribute("iteration", iteration);

    std::vector<real_t> x, y;
    // -- vertex pos
    for (int j=device_params.jbeg; j <= device_params.jend; ++j) {
      for (int i=device_params.ibeg; i <= device_params.iend; ++i) {
        x.push_back((i-device_params.ibeg) * device_params.dx);
        y.push_back((j-device_params.jbeg) * device_params.dy);
      }
    }

    file.createDataSet("x", x);
    file.createDataSet("y", y);

    using Table = std::vector<real_t>;
    bc_manager.fillBoundaries(Q);
    auto Qhost = Kokkos::create_mirror(Q);
    Kokkos::deep_copy(Qhost, Q);

    Table trho, tu, tv, tprs;
<<<<<<< HEAD
    #ifdef MHD
    Table tw, tbx, tby, tbz, tdivB, tpsi;
    #endif

    for (int j=device_params.jbeg; j<device_params.jend; ++j) {
=======
    for (int j=device_params.jbeg; j<device_params.jend; ++j) {

>>>>>>> 35de5ec8
      for (int i=device_params.ibeg; i<device_params.iend; ++i) {
        real_t rho = Qhost(j, i, IR);
        real_t u   = Qhost(j, i, IU);
        real_t v   = Qhost(j, i, IV);
        real_t p   = Qhost(j, i, IP);

        trho.push_back(rho);
        tu.push_back(u);
        tv.push_back(v);
        tprs.push_back(p);

        #ifdef MHD
          real_t w  = Qhost(j, i, IW);
          real_t bx = Qhost(j, i, IBX);
          real_t by = Qhost(j, i, IBY);
          real_t bz = Qhost(j, i, IBZ);
          real_t psi = Qhost(j, i, IPSI);

          tw.push_back(w);
          tbx.push_back(bx);
          tby.push_back(by);
          tbz.push_back(bz);
          tpsi.push_back(psi);
          real_t dBx_dx = (Qhost(j, i+1, IBX) - Qhost(j, i-1, IBX)) / (2 * device_params.dx);
          real_t dBy_dy = (Qhost(j+1, i, IBY) - Qhost(j-1, i, IBY)) / (2 * device_params.dy);
          tdivB.push_back(dBx_dx + dBy_dy);
        #endif //MHD
        }
      }

    file.createDataSet("rho", trho);
    file.createDataSet("u", tu);
    file.createDataSet("v", tv);
    file.createDataSet("prs", tprs);
    #ifdef MHD
      file.createDataSet("w", tw);
      file.createDataSet("bx", tbx);
      file.createDataSet("by", tby);
      file.createDataSet("bz", tbz);
      file.createDataSet("divB", tdivB);
      file.createDataSet("psi", tpsi);
    #endif //MHDÒ
    file.createAttribute("time", t);

    std::string empty_string = "";

    fprintf(xdmf_fd, str_xdmf_header, format_xdmf_header(device_params, path));
    fprintf(xdmf_fd, str_xdmf_ite_header, t);
<<<<<<< HEAD
    #ifdef MHD
      fprintf(xdmf_fd, str_xdmf_vector_field, format_xdmf_vector_field(device_params, path, empty_string, "velocity", "u", "v", "w"));
      fprintf(xdmf_fd, str_xdmf_vector_field, format_xdmf_vector_field(device_params, path, empty_string, "magnetic_field", "bx", "by", "bz"));    
      fprintf(xdmf_fd, str_xdmf_scalar_field, format_xdmf_scalar_field(device_params, path, empty_string, "divB"));
      fprintf(xdmf_fd, str_xdmf_scalar_field, format_xdmf_scalar_field(device_params, path, empty_string, "psi"));
    #else
      fprintf(xdmf_fd, str_xdmf_vector_field, format_xdmf_vector_field(device_params, path, empty_string, "velocity", "u", "v"));
    #endif
    fprintf(xdmf_fd, str_xdmf_scalar_field, format_xdmf_scalar_field(device_params, path, empty_string, "rho"));
=======
    fprintf(xdmf_fd, str_xdmf_scalar_field, format_xdmf_scalar_field(device_params, path, empty_string, "rho"));
    fprintf(xdmf_fd, str_xdmf_vector_field, format_xdmf_vector_field(device_params, path, empty_string, "velocity", "u", "v"));
>>>>>>> 35de5ec8
    fprintf(xdmf_fd, str_xdmf_scalar_field, format_xdmf_scalar_field(device_params, path, empty_string, "prs"));
    fprintf(xdmf_fd, "%s", str_xdmf_ite_footer);
    fprintf(xdmf_fd, "%s", str_xdmf_footer);
    fclose(xdmf_fd);
  }

  void saveSolutionUnique(const Array &Q, int iteration, real_t t, real_t dt) {
    std::ostringstream oss;
    
    oss << "ite_" << std::setw(4) << std::setfill('0') << iteration;
    std::string path = oss.str();

    auto flag_h5 = (iteration == 0 ? File::Truncate : File::ReadWrite);
    auto flag_xdmf = (iteration == 0 ? "w+" : "r+");
    File file(params.filename_out + ".h5", flag_h5);
    FILE* xdmf_fd = fopen((params.filename_out + ".xdmf").c_str(), flag_xdmf);

    if (iteration == 0) {
      file.createAttribute("Ntx",  device_params.Ntx);
      file.createAttribute("Nty",  device_params.Nty);
      file.createAttribute("Nx",   device_params.Nx);
      file.createAttribute("Ny",   device_params.Ny);
      file.createAttribute("ibeg", device_params.ibeg);
      file.createAttribute("iend", device_params.iend);
      file.createAttribute("jbeg", device_params.jbeg);
      file.createAttribute("jend", device_params.jend);
      file.createAttribute("problem", params.problem);

      std::vector<real_t> x, y;
      // -- vertex pos
      for (int j=device_params.jbeg; j <= device_params.jend; ++j)
        for (int i=device_params.ibeg; i <= device_params.iend; ++i)
        {
          x.push_back((i-device_params.ibeg) * device_params.dx);
          y.push_back((j-device_params.jbeg) * device_params.dy);
        }
      file.createDataSet("x", x);
      file.createDataSet("y", y);

      fprintf(xdmf_fd, str_xdmf_header, format_xdmf_header(device_params, params.filename_out));
      fprintf(xdmf_fd, "%s", str_xdmf_footer);
    }

    using Table = std::vector<std::vector<real_t>>;
    bc_manager.fillBoundaries(Q);
    auto Qhost = Kokkos::create_mirror(Q);
    Kokkos::deep_copy(Qhost, Q);

    Table trho, tu, tv, tprs;
<<<<<<< HEAD
    #ifdef MHD
    Table tw, tbx, tby, tbz, tdivB, tpsi;
    #endif

=======
>>>>>>> 35de5ec8
    for (int j=device_params.jbeg; j<device_params.jend; ++j) {
      std::vector<real_t> rrho, ru, rv, rprs;
      #ifdef MHD
      std::vector<real_t> rw, rbx, rby, rbz, rdivB, rpsi;
      #endif

      for (int i=device_params.ibeg; i<device_params.iend; ++i) {
        real_t rho = Qhost(j, i, IR);
        real_t u   = Qhost(j, i, IU);
        real_t v   = Qhost(j, i, IV);
        real_t p   = Qhost(j, i, IP);

        rrho.push_back(rho);
        ru.push_back(u);
        rv.push_back(v);
        rprs.push_back(p);

        #ifdef MHD
        real_t w  = Qhost(j, i, IW);
        real_t bx = Qhost(j, i, IBX);
        real_t by = Qhost(j, i, IBY);
        real_t bz = Qhost(j, i, IBZ);
        real_t psi = Qhost(j, i, IPSI);

        rw.push_back(w);
        rbx.push_back(bx);
        rby.push_back(by);
        rbz.push_back(bz);
        rpsi.push_back(psi);
        real_t dBx_dx = (Qhost(j, i+1, IBX) - Qhost(j, i-1, IBX)) / (2 * device_params.dx);
        real_t dBy_dy = (Qhost(j+1, i, IBY) - Qhost(j-1, i, IBY)) / (2 * device_params.dy);
        rdivB.push_back(dBx_dx + dBy_dy);
        #endif //MHD
      }
      trho.push_back(rrho);
      tu.push_back(ru);
      tv.push_back(rv);
      tprs.push_back(rprs);

      #ifdef MHD
      tw.push_back(rw);
      tbx.push_back(rbx);
      tby.push_back(rby);
      tbz.push_back(rbz);
      tdivB.push_back(rdivB);
      tpsi.push_back(rpsi);
      #endif //MHD
  } // loop j

    auto group = file.createGroup(path);
    group.createDataSet("rho", trho);
    group.createDataSet("u", tu);
    group.createDataSet("v", tv);
    group.createDataSet("prs", tprs);
    #ifdef MHD
      group.createDataSet("w", tw);
      group.createDataSet("bx", tbx);
      group.createDataSet("by", tby);
      group.createDataSet("bz", tbz);
      group.createDataSet("divB", tdivB);
      group.createDataSet("psi", tpsi);
    #endif //MHD
    group.createAttribute("time", t);

    fseek(xdmf_fd, -sizeof(str_xdmf_footer), SEEK_END);
    fprintf(xdmf_fd, str_xdmf_ite_header, t);
<<<<<<< HEAD
    #ifdef MHD
      fprintf(xdmf_fd, str_xdmf_vector_field, format_xdmf_vector_field(device_params, params.filename_out, path, "velocity", "u", "v", "w"));
      fprintf(xdmf_fd, str_xdmf_vector_field, format_xdmf_vector_field(device_params, params.filename_out, path, "magnetic_field", "bx", "by", "bz"));
      fprintf(xdmf_fd, str_xdmf_scalar_field, format_xdmf_scalar_field(device_params, params.filename_out, path, "divB"));
      fprintf(xdmf_fd, str_xdmf_scalar_field, format_xdmf_scalar_field(device_params, params.filename_out, path, "psi"));
    #else
    fprintf(xdmf_fd, str_xdmf_vector_field, format_xdmf_vector_field(device_params, params.filename_out, path, "velocity", "u", "v"));
    #endif
    fprintf(xdmf_fd, str_xdmf_scalar_field, format_xdmf_scalar_field(device_params, params.filename_out, path, "rho"));
=======
    fprintf(xdmf_fd, str_xdmf_scalar_field, format_xdmf_scalar_field(device_params, params.filename_out, path, "rho"));
    fprintf(xdmf_fd, str_xdmf_vector_field, format_xdmf_vector_field(device_params, params.filename_out, path, "velocity", "u", "v"));
>>>>>>> 35de5ec8
    fprintf(xdmf_fd, str_xdmf_scalar_field, format_xdmf_scalar_field(device_params, params.filename_out, path, "prs"));
    fprintf(xdmf_fd, "%s", str_xdmf_ite_footer);
    fprintf(xdmf_fd, "%s", str_xdmf_footer);
    fclose(xdmf_fd);
  }

  RestartInfo loadSnapshot(Array &Q) {
    File file(params.restart_file, File::ReadOnly);

    auto Nt = getShape(file, "rho")[0];

    if (Nt != device_params.Nx*device_params.Ny) {
      std::cerr << "Attempting to restart with a different resolution ! Ncells (restart) = " << Nt << "; Run resolution = " 
                << device_params.Nx << "x" << device_params.Ny << "=" << device_params.Nx*device_params.Ny << std::endl;
      throw std::runtime_error("ERROR : Trying to restart from a file with a different resolution !");
    }

    auto Qhost = Kokkos::create_mirror(Q);
    using Table = std::vector<real_t>;

    std::cout << "Loading restart data from hdf5" << std::endl;

    auto load_and_copy = [&](std::string var_name, IVar var_id) {
      auto table = load<Table>(file, var_name);
      // Parallel for here ?
      int lid = 0;
      for (int y=0; y < device_params.Ny; ++y) {
        for (int x=0; x < device_params.Nx; ++x) {
          Qhost(y+device_params.jbeg, x+device_params.ibeg, var_id) = table[lid++];
        }
      }
    };
    load_and_copy("rho", IR);
    load_and_copy("u", IU);
    load_and_copy("v", IV);
    load_and_copy("prs", IP);
    #ifdef MHD
      load_and_copy("w", IW);
      load_and_copy("bx", IBX);
      load_and_copy("by", IBY);
      load_and_copy("bz", IBZ);
      load_and_copy("psi", IPSI);
    #endif //MHD
    Kokkos::deep_copy(Q, Qhost);

    BoundaryManager bc(params);
    bc.fillBoundaries(Q);
    
    HighFive::Attribute attr_time = file.getAttribute("time");
    real_t time; attr_time.read(time);
    HighFive::Attribute attr_ite = file.getAttribute("iteration");
    int iteration; attr_ite.read(iteration);
    
    std::cout << "Restart finished !" << std::endl;

    return {time, iteration};
  }
};
}<|MERGE_RESOLUTION|>--- conflicted
+++ resolved
@@ -88,18 +88,10 @@
 class IOManager {
 public:
   Params params;
-<<<<<<< HEAD
-  BoundaryManager bc_manager;
-  DeviceParams &device_params;
-
-  IOManager(Params &params)
-    : params(params), bc_manager(params), device_params(params.device_params) {};
-=======
   DeviceParams &device_params;
 
   IOManager(Params &params)
     : params(params), device_params(params.device_params) {};
->>>>>>> 35de5ec8
 
   ~IOManager() = default;
 
@@ -150,16 +142,11 @@
     Kokkos::deep_copy(Qhost, Q);
 
     Table trho, tu, tv, tprs;
-<<<<<<< HEAD
     #ifdef MHD
     Table tw, tbx, tby, tbz, tdivB, tpsi;
     #endif
 
     for (int j=device_params.jbeg; j<device_params.jend; ++j) {
-=======
-    for (int j=device_params.jbeg; j<device_params.jend; ++j) {
-
->>>>>>> 35de5ec8
       for (int i=device_params.ibeg; i<device_params.iend; ++i) {
         real_t rho = Qhost(j, i, IR);
         real_t u   = Qhost(j, i, IU);
@@ -208,7 +195,6 @@
 
     fprintf(xdmf_fd, str_xdmf_header, format_xdmf_header(device_params, path));
     fprintf(xdmf_fd, str_xdmf_ite_header, t);
-<<<<<<< HEAD
     #ifdef MHD
       fprintf(xdmf_fd, str_xdmf_vector_field, format_xdmf_vector_field(device_params, path, empty_string, "velocity", "u", "v", "w"));
       fprintf(xdmf_fd, str_xdmf_vector_field, format_xdmf_vector_field(device_params, path, empty_string, "magnetic_field", "bx", "by", "bz"));    
@@ -218,10 +204,6 @@
       fprintf(xdmf_fd, str_xdmf_vector_field, format_xdmf_vector_field(device_params, path, empty_string, "velocity", "u", "v"));
     #endif
     fprintf(xdmf_fd, str_xdmf_scalar_field, format_xdmf_scalar_field(device_params, path, empty_string, "rho"));
-=======
-    fprintf(xdmf_fd, str_xdmf_scalar_field, format_xdmf_scalar_field(device_params, path, empty_string, "rho"));
-    fprintf(xdmf_fd, str_xdmf_vector_field, format_xdmf_vector_field(device_params, path, empty_string, "velocity", "u", "v"));
->>>>>>> 35de5ec8
     fprintf(xdmf_fd, str_xdmf_scalar_field, format_xdmf_scalar_field(device_params, path, empty_string, "prs"));
     fprintf(xdmf_fd, "%s", str_xdmf_ite_footer);
     fprintf(xdmf_fd, "%s", str_xdmf_footer);
@@ -271,13 +253,10 @@
     Kokkos::deep_copy(Qhost, Q);
 
     Table trho, tu, tv, tprs;
-<<<<<<< HEAD
     #ifdef MHD
     Table tw, tbx, tby, tbz, tdivB, tpsi;
     #endif
 
-=======
->>>>>>> 35de5ec8
     for (int j=device_params.jbeg; j<device_params.jend; ++j) {
       std::vector<real_t> rrho, ru, rv, rprs;
       #ifdef MHD
@@ -344,7 +323,6 @@
 
     fseek(xdmf_fd, -sizeof(str_xdmf_footer), SEEK_END);
     fprintf(xdmf_fd, str_xdmf_ite_header, t);
-<<<<<<< HEAD
     #ifdef MHD
       fprintf(xdmf_fd, str_xdmf_vector_field, format_xdmf_vector_field(device_params, params.filename_out, path, "velocity", "u", "v", "w"));
       fprintf(xdmf_fd, str_xdmf_vector_field, format_xdmf_vector_field(device_params, params.filename_out, path, "magnetic_field", "bx", "by", "bz"));
@@ -354,10 +332,6 @@
     fprintf(xdmf_fd, str_xdmf_vector_field, format_xdmf_vector_field(device_params, params.filename_out, path, "velocity", "u", "v"));
     #endif
     fprintf(xdmf_fd, str_xdmf_scalar_field, format_xdmf_scalar_field(device_params, params.filename_out, path, "rho"));
-=======
-    fprintf(xdmf_fd, str_xdmf_scalar_field, format_xdmf_scalar_field(device_params, params.filename_out, path, "rho"));
-    fprintf(xdmf_fd, str_xdmf_vector_field, format_xdmf_vector_field(device_params, params.filename_out, path, "velocity", "u", "v"));
->>>>>>> 35de5ec8
     fprintf(xdmf_fd, str_xdmf_scalar_field, format_xdmf_scalar_field(device_params, params.filename_out, path, "prs"));
     fprintf(xdmf_fd, "%s", str_xdmf_ite_footer);
     fprintf(xdmf_fd, "%s", str_xdmf_footer);
