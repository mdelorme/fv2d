--- conflicted
+++ resolved
@@ -173,12 +173,7 @@
           tpsi.push_back(psi);
           real_t dBx_dx = (Qhost(j, i+1, IBX) - Qhost(j, i-1, IBX)) / (2 * device_params.dx);
           real_t dBy_dy = (Qhost(j+1, i, IBY) - Qhost(j-1, i, IBY)) / (2 * device_params.dy);
-<<<<<<< HEAD
           tdivB.push_back(dBx_dx + dBy_dy);
-=======
-          real_t divB = dBx_dx + dBy_dy;
-          tdivB.push_back(divB);
->>>>>>> a11b2c72
         #endif //MHD
         }
       }
@@ -260,11 +255,7 @@
 
     Table trho, tu, tv, tprs;
     #ifdef MHD
-<<<<<<< HEAD
     Table tw, tbx, tby, tbz, tdivB, tpsi;
-=======
-    Table tw, tbx, tby, tbz, tdivB;
->>>>>>> a11b2c72
     #endif
 
     for (int j=device_params.jbeg; j<device_params.jend; ++j) {
