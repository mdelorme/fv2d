--- conflicted
+++ resolved
@@ -28,10 +28,6 @@
                               // Hydro time-step
                               State q = getStateFromArray(Q, i, j);
                               real_t cs = speedOfSound(q, params);
-<<<<<<< HEAD
-=======
-
->>>>>>> 25692a3c
                               real_t inv_dt_hyp_loc = (cs + fabs(q[IU]))/params.dx + (cs + fabs(q[IV]))/params.dy;
 
                               real_t inv_dt_par_tc_loc = params.epsilon;
