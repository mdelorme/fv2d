--- conflicted
+++ resolved
@@ -1,13 +1,9 @@
 #pragma once
 
-<<<<<<< HEAD
 #include "LinAlg.h"
 
-namespace fv2d {
-=======
 namespace fv2d
 {
->>>>>>> 68ff1fb0
 
 KOKKOS_INLINE_FUNCTION
 void hll(State &qL, State &qR, State &flux, real_t &pout, const DeviceParams &params)
@@ -115,7 +111,7 @@
   {
     st[IR] = rSR;
     st[IU] = uS;
-    st[IV] = qR[IV]; 
+    st[IV] = qR[IV];
     st[IP] = pS;
     E      = ESR;
     pout   = pS;
@@ -177,215 +173,227 @@
   flux[IE] = ustar * (Estar + Pi);
 }
 
-<<<<<<< HEAD
 #ifdef MHD
 
 KOKKOS_INLINE_FUNCTION
-void hlld(State &qL, State &qR, State &flux, real_t &p_gas_out, const real_t Bx, const DeviceParams &params) {
-  const real_t Bsgn = (Bx < 0.0 ? -1.0 : 1.0);
+void hlld(State &qL, State &qR, State &flux, real_t &p_gas_out, const real_t Bx, const DeviceParams &params)
+{
+  const real_t Bsgn   = (Bx < 0.0 ? -1.0 : 1.0);
   const real_t smalle = std::pow(10.0, -5.0);
   // Deref of states
-  const real_t uL = qL[IU];
-  const real_t vL = qL[IV];
-  const real_t wL = qL[IW];
-  const real_t pL = qL[IP];
-  const real_t rL = qL[IR];
+  const real_t uL  = qL[IU];
+  const real_t vL  = qL[IV];
+  const real_t wL  = qL[IW];
+  const real_t pL  = qL[IP];
+  const real_t rL  = qL[IR];
   const real_t ByL = qL[IBY];
   const real_t BzL = qL[IBZ];
-  const real_t B2L = Bx*Bx+ByL*ByL+BzL*BzL;
+  const real_t B2L = Bx * Bx + ByL * ByL + BzL * BzL;
   const real_t pTL = pL + 0.5 * B2L;
-  const real_t EL  = pL / (params.gamma0-1.0) + 0.5*rL*(uL*uL+vL*vL+wL*wL) + 0.5*B2L;
-
-  const real_t uR = qR[IU];
-  const real_t vR = qR[IV];
-  const real_t wR = qR[IW];
-  const real_t pR = qR[IP];
-  const real_t rR = qR[IR];
+  const real_t EL  = pL / (params.gamma0 - 1.0) + 0.5 * rL * (uL * uL + vL * vL + wL * wL) + 0.5 * B2L;
+
+  const real_t uR  = qR[IU];
+  const real_t vR  = qR[IV];
+  const real_t wR  = qR[IW];
+  const real_t pR  = qR[IP];
+  const real_t rR  = qR[IR];
   const real_t ByR = qR[IBY];
   const real_t BzR = qR[IBZ];
-  const real_t B2R = Bx*Bx+ByR*ByR+BzR*BzR;
+  const real_t B2R = Bx * Bx + ByR * ByR + BzR * BzR;
   const real_t pTR = pR + 0.5 * B2R;
-  const real_t ER  = pR / (params.gamma0-1.0) + 0.5*rR*(uR*uR+vR*vR+wR*wR) + 0.5*B2R;
-
-  auto computeFastMagnetoAcousticSpeed = [&](const State &q, const DeviceParams &params) {
+  const real_t ER  = pR / (params.gamma0 - 1.0) + 0.5 * rR * (uR * uR + vR * vR + wR * wR) + 0.5 * B2R;
+
+  auto computeFastMagnetoAcousticSpeed = [&](const State &q, const DeviceParams &params)
+  {
     const real_t gp = params.gamma0 * q[IP];
-    const real_t B2 = Bx*Bx + q[IBY]*q[IBY] + q[IBZ]*q[IBZ];
-    
-    return sqrt(0.5 * (gp + B2 + sqrt((gp + B2)*(gp + B2) - 4.0*gp*Bx*Bx)) / q[IR]);
+    const real_t B2 = Bx * Bx + q[IBY] * q[IBY] + q[IBZ] * q[IBZ];
+
+    return sqrt(0.5 * (gp + B2 + sqrt((gp + B2) * (gp + B2) - 4.0 * gp * Bx * Bx)) / q[IR]);
   };
 
   const real_t cfL = computeFastMagnetoAcousticSpeed(qL, params);
   const real_t cfR = computeFastMagnetoAcousticSpeed(qR, params);
-  
+
   // HLL Wave speed
   const real_t SL = fmin(uL, uR) - fmax(cfL, cfR);
   const real_t SR = fmax(uL, uR) + fmax(cfL, cfR);
 
   // Lagrangian speed of sound
-  const real_t rCL = rL*(uL-SL);
-  const real_t rCR = rR*(SR-uR);
+  const real_t rCL = rL * (uL - SL);
+  const real_t rCR = rR * (SR - uR);
 
   // Entropy wave speed
-  const real_t uS = (rCR*uR + rCL*uL - pTR + pTL) / (rCR+rCL);
-  
+  const real_t uS = (rCR * uR + rCL * uL - pTR + pTL) / (rCR + rCL);
+
   // Single Star state
-  const real_t pTS = (rCR*pTL + rCL*pTR - rCR*rCL*(uR-uL)) / (rCR+rCL); 
+  const real_t pTS = (rCR * pTL + rCL * pTR - rCR * rCL * (uR - uL)) / (rCR + rCL);
 
   // Single star densities
-  const real_t rLS = rL * (SL-uL)/(SL-uS);
-  const real_t rRS = rR * (SR-uR)/(SR-uS);
+  const real_t rLS = rL * (SL - uL) / (SL - uS);
+  const real_t rRS = rR * (SR - uR) / (SR - uS);
 
   // Single star velocities
-  const real_t econvL = rL*(SL-uL)*(SL-uS)-Bx*Bx;
-  const real_t econvR = rR*(SR-uR)*(SR-uS)-Bx*Bx;
-
-  const real_t uconvL = (uS-uL) / econvL;
-  const real_t uconvR = (uS-uR) / econvR;
-  const real_t BconvL = (rCL*rCL/rL - Bx*Bx) / econvL;
-  const real_t BconvR = (rCR*rCR/rR - Bx*Bx) / econvR;
+  const real_t econvL = rL * (SL - uL) * (SL - uS) - Bx * Bx;
+  const real_t econvR = rR * (SR - uR) * (SR - uS) - Bx * Bx;
+
+  const real_t uconvL = (uS - uL) / econvL;
+  const real_t uconvR = (uS - uR) / econvR;
+  const real_t BconvL = (rCL * rCL / rL - Bx * Bx) / econvL;
+  const real_t BconvR = (rCR * rCR / rR - Bx * Bx) / econvR;
 
   real_t vLS, vRS, wLS, wRS, ByLS, ByRS, BzLS, BzRS;
 
   // Switching to two state on the left ?
-  if (std::abs(econvL) < smalle*Bx*Bx) {
-    vLS = vL;
-    wLS = wL;
+  if (std::abs(econvL) < smalle * Bx * Bx)
+  {
+    vLS  = vL;
+    wLS  = wL;
     ByLS = ByL;
     BzLS = BzL;
   }
-  else {
-    vLS = vL - Bx*ByL * uconvL;
-    wLS = wL - Bx*BzL * uconvL;
+  else
+  {
+    vLS  = vL - Bx * ByL * uconvL;
+    wLS  = wL - Bx * BzL * uconvL;
     ByLS = ByL * BconvL;
     BzLS = BzL * BconvL;
   }
 
   // Switching to two state on the right ?
-  if (std::abs(econvR) < smalle*Bx*Bx) {
+  if (std::abs(econvR) < smalle * Bx * Bx)
+  {
     vRS  = vR;
     wRS  = wR;
     ByRS = ByR;
     BzRS = BzR;
   }
-  else {
-    vRS = vR - Bx*ByR * uconvR;
-    wRS = wR - Bx*BzR * uconvR;
+  else
+  {
+    vRS  = vR - Bx * ByR * uconvR;
+    wRS  = wR - Bx * BzR * uconvR;
     ByRS = ByR * BconvR;
     BzRS = BzR * BconvR;
   }
 
   // Single star total energy
-  const real_t udotBL = uL*Bx+vL*ByL+wL*BzL;
-  const real_t udotBR = uR*Bx+vR*ByR+wR*BzR;
-  const real_t uSdotBSL = uS*Bx+vLS*ByLS+wLS*BzLS;
-  const real_t uSdotBSR = uS*Bx+vRS*ByRS+wRS*BzRS;
-
-  const real_t ELS = ((SL-uL)*EL - pTL*uL + pTS*uS + Bx*(udotBL - uSdotBSL)) / (SL-uS);
-  const real_t ERS = ((SR-uR)*ER - pTR*uR + pTS*uS + Bx*(udotBR - uSdotBSR)) / (SR-uS);
+  const real_t udotBL   = uL * Bx + vL * ByL + wL * BzL;
+  const real_t udotBR   = uR * Bx + vR * ByR + wR * BzR;
+  const real_t uSdotBSL = uS * Bx + vLS * ByLS + wLS * BzLS;
+  const real_t uSdotBSR = uS * Bx + vRS * ByRS + wRS * BzRS;
+
+  const real_t ELS = ((SL - uL) * EL - pTL * uL + pTS * uS + Bx * (udotBL - uSdotBSL)) / (SL - uS);
+  const real_t ERS = ((SR - uR) * ER - pTR * uR + pTS * uS + Bx * (udotBR - uSdotBSR)) / (SR - uS);
 
   // Alfven wave speeds
   const real_t srLS = sqrt(rLS);
   const real_t srRS = sqrt(rRS);
-  const real_t SLS = uS - fabs(Bx) / srLS;
-  const real_t SRS = uS + fabs(Bx) / srRS;
+  const real_t SLS  = uS - fabs(Bx) / srLS;
+  const real_t SRS  = uS + fabs(Bx) / srRS;
 
   // Double Star state
   const real_t den_fac = 1.0 / (srLS + srRS);
-  const real_t vSS = (srLS*vLS + srRS*vRS + (ByRS-ByLS)*Bsgn) * den_fac;
-  const real_t wSS = (srLS*wLS + srRS*wRS + (BzRS-BzLS)*Bsgn) * den_fac;
-  const real_t BySS = (srLS*ByRS + srRS*ByLS + srLS*srRS*(vRS-vLS)*Bsgn) * den_fac;
-  const real_t BzSS = (srLS*BzRS + srRS*BzLS + srLS*srRS*(wRS-wLS)*Bsgn) * den_fac; 
-
-  const real_t uSSdotBSS = uS*Bx + vSS*BySS + wSS*BzSS;
+  const real_t vSS     = (srLS * vLS + srRS * vRS + (ByRS - ByLS) * Bsgn) * den_fac;
+  const real_t wSS     = (srLS * wLS + srRS * wRS + (BzRS - BzLS) * Bsgn) * den_fac;
+  const real_t BySS    = (srLS * ByRS + srRS * ByLS + srLS * srRS * (vRS - vLS) * Bsgn) * den_fac;
+  const real_t BzSS    = (srLS * BzRS + srRS * BzLS + srLS * srRS * (wRS - wLS) * Bsgn) * den_fac;
+
+  const real_t uSSdotBSS = uS * Bx + vSS * BySS + wSS * BzSS;
 
   const real_t ELSS = ELS - srLS * (uSdotBSL - uSSdotBSS) * Bsgn;
   const real_t ERSS = ERS + srRS * (uSdotBSR - uSSdotBSS) * Bsgn;
 
   // Lambda to compute a flux from a primitive state
-  auto computeFlux = [&](const State &q, const real_t e_tot) -> State {
+  auto computeFlux = [&](const State &q, const real_t e_tot) -> State
+  {
     State res{};
 
-    res[IR]  = q[IR] * q[IU];
-    res[IU]  = q[IR] * q[IU] * q[IU] + q[IP] - q[IBX]*q[IBX];
-    res[IV]  = q[IR] * q[IU] * q[IV] - q[IBX]*q[IBY];
-    res[IW]  = q[IR] * q[IU] * q[IW] - q[IBX]*q[IBZ];
-    res[IBX] = 0.0;
-    res[IBY] = q[IBY]*q[IU] - q[IBX]*q[IV];
-    res[IBZ] = q[IBZ]*q[IU] - q[IBX]*q[IW];
-    res[IE]  = (e_tot + q[IP]) * q[IU] - q[IBX]*(q[IBX]*q[IU]+q[IBY]*q[IV]+q[IBZ]*q[IW]);
+    res[IR]   = q[IR] * q[IU];
+    res[IU]   = q[IR] * q[IU] * q[IU] + q[IP] - q[IBX] * q[IBX];
+    res[IV]   = q[IR] * q[IU] * q[IV] - q[IBX] * q[IBY];
+    res[IW]   = q[IR] * q[IU] * q[IW] - q[IBX] * q[IBZ];
+    res[IBX]  = 0.0;
+    res[IBY]  = q[IBY] * q[IU] - q[IBX] * q[IV];
+    res[IBZ]  = q[IBZ] * q[IU] - q[IBX] * q[IW];
+    res[IE]   = (e_tot + q[IP]) * q[IU] - q[IBX] * (q[IBX] * q[IU] + q[IBY] * q[IV] + q[IBZ] * q[IW]);
     res[IPSI] = 0.0;
     return res;
   };
 
   // Disjunction of cases
-  
+
   State q;
   real_t e_tot;
-  if (SL > 0.0) { // qL
-    q = qL;
+  if (SL > 0.0)
+  { // qL
+    q     = qL;
     e_tot = EL;
     q[IP] = pTL;
 
     p_gas_out = qL[IP];
   }
-  else if (SLS > 0.0) { // qL*
-    q[IR] = rLS;
-    q[IU]   = uS;
-    q[IV]   = vLS;
-    q[IW]   = wLS;
-    q[IBX]  = Bx;
-    q[IBY]  = ByLS;
-    q[IBZ]  = BzLS;
+  else if (SLS > 0.0)
+  { // qL*
+    q[IR]  = rLS;
+    q[IU]  = uS;
+    q[IV]  = vLS;
+    q[IW]  = wLS;
+    q[IBX] = Bx;
+    q[IBY] = ByLS;
+    q[IBZ] = BzLS;
 
     q[IP] = pTS;
     e_tot = ELS;
 
     p_gas_out = qL[IP];
   }
-  else if (uS > 0.0) { // qL**
-    q[IR] = rLS;
-    q[IU]   = uS;
-    q[IV]   = vSS;
-    q[IW]   = wSS;
-    q[IBX]  = Bx;
-    q[IBY]  = BySS;
-    q[IBZ]  = BzSS;
-
-    q[IP]   = pTS;
+  else if (uS > 0.0)
+  { // qL**
+    q[IR]  = rLS;
+    q[IU]  = uS;
+    q[IV]  = vSS;
+    q[IW]  = wSS;
+    q[IBX] = Bx;
+    q[IBY] = BySS;
+    q[IBZ] = BzSS;
+
+    q[IP] = pTS;
     e_tot = ELSS;
 
     p_gas_out = qL[IP];
   }
-  else if (SRS > 0.0) { // qR**
-    q[IR] = rRS;
-    q[IU]   = uS;
-    q[IV]   = vSS;
-    q[IW]   = wSS;
-    q[IBX]  = Bx;
-    q[IBY]  = BySS;
-    q[IBZ]  = BzSS;
-
-    q[IP]   = pTS;
+  else if (SRS > 0.0)
+  { // qR**
+    q[IR]  = rRS;
+    q[IU]  = uS;
+    q[IV]  = vSS;
+    q[IW]  = wSS;
+    q[IBX] = Bx;
+    q[IBY] = BySS;
+    q[IBZ] = BzSS;
+
+    q[IP] = pTS;
     e_tot = ERSS;
 
     p_gas_out = qR[IP];
   }
-  else if (SR > 0.0) { // qR*
-    q[IR] = rRS;
-    q[IU]   = uS;
-    q[IV]   = vRS;
-    q[IW]   = wRS;
-    q[IBX]  = Bx;
-    q[IBY]  = ByRS;
-    q[IBZ]  = BzRS;
+  else if (SR > 0.0)
+  { // qR*
+    q[IR]  = rRS;
+    q[IU]  = uS;
+    q[IV]  = vRS;
+    q[IW]  = wRS;
+    q[IBX] = Bx;
+    q[IBY] = ByRS;
+    q[IBZ] = BzRS;
 
     q[IP] = pTS;
     e_tot = ERS;
 
     p_gas_out = qR[IP];
   }
-  else { // SR < 0.0; qR
-    q = qR;
+  else
+  { // SR < 0.0; qR
+    q     = qR;
     e_tot = ER;
     q[IP] = pTR;
 
@@ -396,97 +404,94 @@
 }
 
 KOKKOS_INLINE_FUNCTION
-void FiveWaves(State &qL, State &qR, State &flux, real_t &pout, const DeviceParams &params) {
-  const uint IZ = 2;
+void FiveWaves(State &qL, State &qR, State &flux, real_t &pout, const DeviceParams &params)
+{
+  const uint IZ            = 2;
   constexpr real_t epsilon = 1.0e-16;
-  const real_t B2L = qL[IBX]*qL[IBX] + qL[IBY]*qL[IBY] + qL[IBZ]*qL[IBZ];
-  const real_t B2R = qR[IBX]*qR[IBX] + qR[IBY]*qR[IBY] + qR[IBZ]*qR[IBZ];
-  const Vect pL {
-    -qL[IBX]*qL[IBX] + qL[IP] + B2L/2,
-    -qL[IBX]*qL[IBY],
-    -qL[IBX]*qL[IBZ]
+  const real_t B2L         = qL[IBX] * qL[IBX] + qL[IBY] * qL[IBY] + qL[IBZ] * qL[IBZ];
+  const real_t B2R         = qR[IBX] * qR[IBX] + qR[IBY] * qR[IBY] + qR[IBZ] * qR[IBZ];
+  const Vect pL{-qL[IBX] * qL[IBX] + qL[IP] + B2L / 2, -qL[IBX] * qL[IBY], -qL[IBX] * qL[IBZ]};
+
+  const Vect pR{-qR[IBX] * qR[IBX] + qR[IP] + B2R / 2, -qR[IBX] * qR[IBY], -qR[IBX] * qR[IBZ]};
+
+  // 1. Compute speeds
+  const real_t csL = speedOfSound(qL, params);
+  const real_t csR = speedOfSound(qR, params);
+  real_t caL       = sqrt(qL[IR] * (qL[IBX] * qL[IBX] + B2L / 2)) + epsilon;
+  real_t caR       = sqrt(qR[IR] * (qR[IBX] * qR[IBX] + B2R / 2)) + epsilon;
+  real_t cbL       = sqrt(qL[IR] * (qL[IR] * csL * csL + qL[IBY] * qL[IBY] + qL[IBZ] * qL[IBZ] + B2L / 2));
+  real_t cbR       = sqrt(qR[IR] * (qR[IR] * csR * csR + qR[IBY] * qR[IBY] + qR[IBZ] * qR[IBZ] + B2R / 2));
+
+  auto computeFastMagnetoAcousticSpeed = [&](const State &q, const real_t B2, const real_t cs)
+  {
+    const real_t c02  = cs * cs;
+    const real_t ca2  = B2 / q[IR];
+    const real_t cap2 = q[IBX] * q[IBX] / q[IR];
+    return sqrt(0.5 * (c02 + ca2) + 0.5 * sqrt((c02 + ca2) * (c02 + ca2) - 4.0 * c02 * cap2));
   };
 
-  const Vect pR {
-    -qR[IBX]*qR[IBX] + qR[IP] + B2R/2,
-    -qR[IBX]*qR[IBY],
-    -qR[IBX]*qR[IBZ]
-  };
-
-  // 1. Compute speeds
-  const real_t csL = speedOfSound(qL, params); 
-  const real_t csR = speedOfSound(qR, params);
-  real_t caL = sqrt(qL[IR] * (qL[IBX]*qL[IBX] + B2L/2))+epsilon;
-  real_t caR = sqrt(qR[IR] * (qR[IBX]*qR[IBX] + B2R/2))+epsilon;
-  real_t cbL = sqrt(qL[IR] * (qL[IR]*csL*csL + qL[IBY]*qL[IBY] + qL[IBZ]*qL[IBZ] + B2L/2));
-  real_t cbR = sqrt(qR[IR] * (qR[IR]*csR*csR + qR[IBY]*qR[IBY] + qR[IBZ]*qR[IBZ] + B2R/2));
-
-  auto computeFastMagnetoAcousticSpeed = [&](const State &q, const real_t B2, const real_t cs) {
-    const real_t c02  = cs*cs;
-    const real_t ca2  = B2 / q[IR];
-    const real_t cap2 = q[IBX]*q[IBX]/q[IR];
-    return sqrt(0.5*(c02+ca2)+0.5*sqrt((c02+ca2)*(c02+ca2)-4.0*c02*cap2));
-  };
-  
   // Using 3-wave if hyperbolicity is lost (from Dyablo)
-  if ( qL[IBX]*qR[IBX] < -epsilon 
-    || qL[IBY]*qR[IBY] < -epsilon
-    || qL[IBZ]*qR[IBZ] < -epsilon) 
-    {
-    const real_t cL = qL[IR]  * computeFastMagnetoAcousticSpeed(qL,B2L, csL);
+  if (qL[IBX] * qR[IBX] < -epsilon || qL[IBY] * qR[IBY] < -epsilon || qL[IBZ] * qR[IBZ] < -epsilon)
+  {
+    const real_t cL = qL[IR] * computeFastMagnetoAcousticSpeed(qL, B2L, csL);
     const real_t cR = qR[IR] * computeFastMagnetoAcousticSpeed(qR, B2R, csR);
-    const real_t c = fmax(cL, cR);
-  
+    const real_t c  = fmax(cL, cR);
+
     caL = c;
     caR = c;
     cbL = c;
     cbR = c;
   }
-  
-  const Vect cL {cbL, caL, caL};
-  const Vect cR {cbR, caR, caR};
+
+  const Vect cL{cbL, caL, caL};
+  const Vect cR{cbR, caR, caR};
 
   // // 2. Compute star zone
-  const Vect vL {qL[IU], qL[IV], qL[IW]};
-  const Vect vR {qR[IU], qR[IV], qR[IW]};
+  const Vect vL{qL[IU], qL[IV], qL[IW]};
+  const Vect vR{qR[IU], qR[IV], qR[IW]};
 
   Vect Ustar{}, Pstar{};
-  for (size_t i=0; i<3; ++i) {
-    Ustar[i] = (cL[i]*vL[i] + cR[i]*vR[i] + pL[i] - pR[i])/(cL[i]+cR[i]);
-    Pstar[i] = (cR[i]*pL[i] + cL[i]*pR[i] + cL[i]*cR[i]*(vL[i]-vR[i]))/(cL[i]+cR[i]);
+  for (size_t i = 0; i < 3; ++i)
+  {
+    Ustar[i] = (cL[i] * vL[i] + cR[i] * vR[i] + pL[i] - pR[i]) / (cL[i] + cR[i]);
+    Pstar[i] = (cR[i] * pL[i] + cL[i] * pR[i] + cL[i] * cR[i] * (vL[i] - vR[i])) / (cL[i] + cR[i]);
   }
 
   State q{};
   real_t Bstar;
-  if (Ustar[IX] > 0.0) {
-    q = qL;
+  if (Ustar[IX] > 0.0)
+  {
+    q     = qL;
     Bstar = qR[IBX];
-    pout = qR[IP];
-  }
-  else {
-    q = qR;
+    pout  = qR[IP];
+  }
+  else
+  {
+    q     = qR;
     Bstar = qL[IBX];
-    pout = qL[IP];
-  }
-  const real_t beta_min = 1.0e-3;
-  const real_t alfven_max = 10.0;
-  const real_t beta = q[IP] / (0.5*(q[IBX]*q[IBX] + q[IBY]*q[IBY] + q[IBZ]*q[IBZ]));
-  const real_t alfven_number = Kokkos::sqrt(q[IR]*q[IU]/ (q[IBX]*q[IBX] + q[IBY]*q[IBY] + q[IBZ]*q[IBZ]));
-  bool is_low_beta = (beta < beta_min);
-  State u = primToCons(q, params);
-  //3. Commpute flux
+    pout  = qL[IP];
+  }
+  const real_t beta_min      = 1.0e-3;
+  const real_t alfven_max    = 10.0;
+  const real_t beta          = q[IP] / (0.5 * (q[IBX] * q[IBX] + q[IBY] * q[IBY] + q[IBZ] * q[IBZ]));
+  const real_t alfven_number = Kokkos::sqrt(q[IR] * q[IU] / (q[IBX] * q[IBX] + q[IBY] * q[IBY] + q[IBZ] * q[IBZ]));
+  bool is_low_beta           = (beta < beta_min);
+  State u                    = primToCons(q, params);
+  // 3. Commpute flux
   real_t uS = Ustar[IX];
-  flux[IR]  = u[IR]  * uS;
-  flux[IU]  = u[IU]  * uS + Pstar[IX];
-  flux[IV]  = u[IV]  * uS + Pstar[IY];
-  flux[IW]  = u[IW]  * uS + Pstar[IZ];
-  flux[IE]  = u[IE]  * uS + Pstar[IX]*uS + Pstar[IY]*Ustar[IY] + Pstar[IZ]*Ustar[IZ];
-  if (is_low_beta || (alfven_number > alfven_max)) {
+  flux[IR]  = u[IR] * uS;
+  flux[IU]  = u[IU] * uS + Pstar[IX];
+  flux[IV]  = u[IV] * uS + Pstar[IY];
+  flux[IW]  = u[IW] * uS + Pstar[IZ];
+  flux[IE]  = u[IE] * uS + Pstar[IX] * uS + Pstar[IY] * Ustar[IY] + Pstar[IZ] * Ustar[IZ];
+  if (is_low_beta || (alfven_number > alfven_max))
+  {
     flux[IBX] = u[IBX] * uS - q[IBX] * Ustar[IX];
     flux[IBY] = u[IBY] * uS - q[IBX] * Ustar[IY];
     flux[IBZ] = u[IBZ] * uS - q[IBX] * Ustar[IZ];
   }
-  else {
+  else
+  {
     flux[IBX] = u[IBX] * uS - Bstar * Ustar[IX];
     flux[IBY] = u[IBY] * uS - Bstar * Ustar[IY];
     flux[IBZ] = u[IBZ] * uS - Bstar * Ustar[IZ];
@@ -496,109 +501,93 @@
 }
 
 KOKKOS_INLINE_FUNCTION
-void FluxDerigs(State &qL, State &qR, State &flux, real_t ch, const DeviceParams &params){
-  const State qAvg = 0.5 * (qL + qR);
+void FluxDerigs(State &qL, State &qR, State &flux, real_t ch, const DeviceParams &params)
+{
+  const State qAvg   = 0.5 * (qL + qR);
   const real_t rhoLn = logMean(qL[IR], qR[IR]);
 
-  const real_t betaL = 0.5 * qL[IR]/qL[IP];
-  const real_t betaR = 0.5 * qR[IR]/qR[IP];
+  const real_t betaL = 0.5 * qL[IR] / qL[IP];
+  const real_t betaR = 0.5 * qR[IR] / qR[IP];
   // const real_t betaAvg = 0.5 * qAvg[IR]/qAvg[IP];
   // const real_t betaLn = 0.5 * rhoLn / logMean(qL[IP], qR[IP]);
   const real_t betaAvg = 0.5 * (betaL + betaR);
-  const real_t betaLn = logMean(betaL, betaR);
+  const real_t betaLn  = logMean(betaL, betaR);
 
   // sum_i {{Bi^2}}
-  const real_t B2Avg = 0.5 * (qL[IBX]*qL[IBX]+qR[IBX]*qR[IBX] + 
-                              qL[IBY]*qL[IBY]+qR[IBY]*qR[IBY] + 
-                              qL[IBZ]*qL[IBZ]+qR[IBZ]*qR[IBZ]);
-  //sum_i {{vi^2}}
-  const real_t v2Avg = 0.5 * (qL[IU]*qL[IU] + qR[IU]*qR[IU] + 
-                              qL[IV]*qL[IV] + qR[IV]*qR[IV] + 
-                              qL[IW]*qL[IW] + qR[IW]*qR[IW]);
+  const real_t B2Avg = 0.5 * (qL[IBX] * qL[IBX] + qR[IBX] * qR[IBX] + qL[IBY] * qL[IBY] + qR[IBY] * qR[IBY] +
+                              qL[IBZ] * qL[IBZ] + qR[IBZ] * qR[IBZ]);
+  // sum_i {{vi^2}}
+  const real_t v2Avg =
+      0.5 * (qL[IU] * qL[IU] + qR[IU] * qR[IU] + qL[IV] * qL[IV] + qR[IV] * qR[IV] + qL[IW] * qL[IW] + qR[IW] * qR[IW]);
   // sum_i {{vi*Bi^2}}
-  const real_t uB2Avg = 0.5 * (qL[IU]*qL[IBX]*qL[IBX] + qR[IU]*qR[IBX]*qR[IBX] +
-                               qL[IU]*qL[IBY]*qL[IBY] + qR[IU]*qR[IBY]*qR[IBY] +
-                               qL[IU]*qL[IBZ]*qL[IBZ] + qR[IU]*qR[IBZ]*qR[IBZ]);
+  const real_t uB2Avg = 0.5 * (qL[IU] * qL[IBX] * qL[IBX] + qR[IU] * qR[IBX] * qR[IBX] + qL[IU] * qL[IBY] * qL[IBY] +
+                               qR[IU] * qR[IBY] * qR[IBY] + qL[IU] * qL[IBZ] * qL[IBZ] + qR[IU] * qR[IBZ] * qR[IBZ]);
   // sum_i {{vi*Bi}}
-  const real_t vBAvg = 0.5 * (qL[IU]*qL[IBX] + qR[IU]*qR[IBX] +
-                              qL[IV]*qL[IBY] + qR[IV]*qR[IBY] +
-                              qL[IW]*qL[IBZ] + qR[IW]*qR[IBZ]);
-                              
-  const real_t ptot = 0.5 * qAvg[IR]/betaAvg + 0.5*B2Avg;
-  
+  const real_t vBAvg = 0.5 * (qL[IU] * qL[IBX] + qR[IU] * qR[IBX] + qL[IV] * qL[IBY] + qR[IV] * qR[IBY] +
+                              qL[IW] * qL[IBZ] + qR[IW] * qR[IBZ]);
+
+  const real_t ptot = 0.5 * qAvg[IR] / betaAvg + 0.5 * B2Avg;
+
   // Flux components
-  flux[IR] = rhoLn * qAvg[IU];
-  flux[IU] = flux[IR] * qAvg[IU] - qAvg[IBX]*qAvg[IBX] + ptot;
-  flux[IV] = flux[IR] * qAvg[IV] - qAvg[IBX]*qAvg[IBY];
-  flux[IW] = flux[IR] * qAvg[IW] - qAvg[IBX]*qAvg[IBZ];
-  flux[IBX] = ch * qAvg[IPSI];
-  flux[IBY] = qAvg[IU]*qAvg[IBY] - qAvg[IV]*qAvg[IBX]; //Dedner
-  flux[IBZ] = qAvg[IU]*qAvg[IBZ] - qAvg[IW]*qAvg[IBX]; //Dedner
+  flux[IR]   = rhoLn * qAvg[IU];
+  flux[IU]   = flux[IR] * qAvg[IU] - qAvg[IBX] * qAvg[IBX] + ptot;
+  flux[IV]   = flux[IR] * qAvg[IV] - qAvg[IBX] * qAvg[IBY];
+  flux[IW]   = flux[IR] * qAvg[IW] - qAvg[IBX] * qAvg[IBZ];
+  flux[IBX]  = ch * qAvg[IPSI];
+  flux[IBY]  = qAvg[IU] * qAvg[IBY] - qAvg[IV] * qAvg[IBX]; // Dedner
+  flux[IBZ]  = qAvg[IU] * qAvg[IBZ] - qAvg[IW] * qAvg[IBX]; // Dedner
   flux[IPSI] = ch * qAvg[IBX];
-  
-  flux[IE] = flux[IR] * (1.0/(2.0*betaLn*(params.gamma0-1.0)) - 0.5*v2Avg) +
-             flux[IU] * qAvg[IU] +
-             flux[IV] * qAvg[IV] +
-             flux[IW] * qAvg[IW] +
-             flux[IBX] * qAvg[IBX] +
-             flux[IBY] * qAvg[IBY] +
-             flux[IBZ] * qAvg[IBZ] +
-             flux[IPSI] * qAvg[IPSI] +
-             qAvg[IBX]*vBAvg - 0.5*uB2Avg  - ch * 0.5 * (qL[IBX]*qL[IPSI] + qR[IBX]*qR[IPSI]);
-}
-
-KOKKOS_INLINE_FUNCTION
-void FluxChandrashekar(State &qL, State &qR, State &flux, real_t ch, const DeviceParams &params){
-  const State qAvg = 0.5 * (qL + qR);
+
+  flux[IE] = flux[IR] * (1.0 / (2.0 * betaLn * (params.gamma0 - 1.0)) - 0.5 * v2Avg) + flux[IU] * qAvg[IU] +
+             flux[IV] * qAvg[IV] + flux[IW] * qAvg[IW] + flux[IBX] * qAvg[IBX] + flux[IBY] * qAvg[IBY] +
+             flux[IBZ] * qAvg[IBZ] + flux[IPSI] * qAvg[IPSI] + qAvg[IBX] * vBAvg - 0.5 * uB2Avg -
+             ch * 0.5 * (qL[IBX] * qL[IPSI] + qR[IBX] * qR[IPSI]);
+}
+
+KOKKOS_INLINE_FUNCTION
+void FluxChandrashekar(State &qL, State &qR, State &flux, real_t ch, const DeviceParams &params)
+{
+  const State qAvg   = 0.5 * (qL + qR);
   const real_t rhoLn = logMean(qL[IR], qR[IR]);
 
-  const real_t betaL = 0.5 * qL[IR]/qL[IP];
-  const real_t betaR = 0.5 * qR[IR]/qR[IP];
-  const real_t betaAvg = 0.5 * qAvg[IR]/qAvg[IP];
-  const real_t betaLn = 0.5 * rhoLn / logMean(qL[IP], qR[IP]);
+  const real_t betaL   = 0.5 * qL[IR] / qL[IP];
+  const real_t betaR   = 0.5 * qR[IR] / qR[IP];
+  const real_t betaAvg = 0.5 * qAvg[IR] / qAvg[IP];
+  const real_t betaLn  = 0.5 * rhoLn / logMean(qL[IP], qR[IP]);
   // sum_i {{Bi^2}}
-  const real_t B2Avg = 0.5 * (qL[IBX]*qL[IBX]+qR[IBX]*qR[IBX] + 
-                              qL[IBY]*qL[IBY]+qR[IBY]*qR[IBY] + 
-                              qL[IBZ]*qL[IBZ]+qR[IBZ]*qR[IBZ]);
-  //sum_i {{vi^2}}
-  const real_t v2Avg = 0.5 * (qL[IU]*qL[IU] + qR[IU]*qR[IU] + 
-                              qL[IV]*qL[IV] + qR[IV]*qR[IV] + 
-                              qL[IW]*qL[IW] + qR[IW]*qR[IW]);
-
-  const real_t vBAvg = qAvg[IU]*qAvg[IBX] + 
-                       qAvg[IV]*qAvg[IBY] + 
-                       qAvg[IW]*qAvg[IBZ];
-  // Average of the magnetic flux                   
-  const real_t ptot = 0.5 * qAvg[IR]/betaAvg + 0.5*B2Avg;
-  const real_t betaUAvg = 0.5 * (qL[IU]*betaL + qR[IU]*betaR);
-  const real_t betaVAvg = 0.5 * (qL[IV]*betaL + qR[IV]*betaR);
-  const real_t betaWAvg = 0.5 * (qL[IW]*betaL + qR[IW]*betaR);
-  const real_t betaPsiAvg = 0.5 *(qL[IPSI]*betaL + qR[IPSI]*betaR);
-  
+  const real_t B2Avg = 0.5 * (qL[IBX] * qL[IBX] + qR[IBX] * qR[IBX] + qL[IBY] * qL[IBY] + qR[IBY] * qR[IBY] +
+                              qL[IBZ] * qL[IBZ] + qR[IBZ] * qR[IBZ]);
+  // sum_i {{vi^2}}
+  const real_t v2Avg =
+      0.5 * (qL[IU] * qL[IU] + qR[IU] * qR[IU] + qL[IV] * qL[IV] + qR[IV] * qR[IV] + qL[IW] * qL[IW] + qR[IW] * qR[IW]);
+
+  const real_t vBAvg = qAvg[IU] * qAvg[IBX] + qAvg[IV] * qAvg[IBY] + qAvg[IW] * qAvg[IBZ];
+  // Average of the magnetic flux
+  const real_t ptot       = 0.5 * qAvg[IR] / betaAvg + 0.5 * B2Avg;
+  const real_t betaUAvg   = 0.5 * (qL[IU] * betaL + qR[IU] * betaR);
+  const real_t betaVAvg   = 0.5 * (qL[IV] * betaL + qR[IV] * betaR);
+  const real_t betaWAvg   = 0.5 * (qL[IW] * betaL + qR[IW] * betaR);
+  const real_t betaPsiAvg = 0.5 * (qL[IPSI] * betaL + qR[IPSI] * betaR);
+
   // Flux components
-  flux[IR] = rhoLn * qAvg[IU];
-  flux[IU] = flux[IR] * qAvg[IU] - qAvg[IBX]*qAvg[IBX] + ptot;
-  flux[IV] = flux[IR] * qAvg[IV] - qAvg[IBX]*qAvg[IBY];
-  flux[IW] = flux[IR] * qAvg[IW] - qAvg[IBX]*qAvg[IBZ];
-  flux[IBX] = ch * betaPsiAvg/betaAvg; // Barbier
-  flux[IBY] = (1.0/betaAvg) * (betaUAvg * qAvg[IBY] - betaVAvg * qAvg[IBX]);
-  flux[IBZ] = (1.0/betaAvg) * (betaUAvg * qAvg[IBZ] - betaWAvg * qAvg[IBX]);
+  flux[IR]   = rhoLn * qAvg[IU];
+  flux[IU]   = flux[IR] * qAvg[IU] - qAvg[IBX] * qAvg[IBX] + ptot;
+  flux[IV]   = flux[IR] * qAvg[IV] - qAvg[IBX] * qAvg[IBY];
+  flux[IW]   = flux[IR] * qAvg[IW] - qAvg[IBX] * qAvg[IBZ];
+  flux[IBX]  = ch * betaPsiAvg / betaAvg; // Barbier
+  flux[IBY]  = (1.0 / betaAvg) * (betaUAvg * qAvg[IBY] - betaVAvg * qAvg[IBX]);
+  flux[IBZ]  = (1.0 / betaAvg) * (betaUAvg * qAvg[IBZ] - betaWAvg * qAvg[IBX]);
   flux[IPSI] = ch * qAvg[IBX];
-  
-  flux[IE] = flux[IR] * (1.0/(2.0*betaLn*(params.gamma0-1.0)) - 0.5*v2Avg) +
-             flux[IU] * qAvg[IU] +
-             flux[IV] * qAvg[IV] +
-             flux[IW] * qAvg[IW] +
-             flux[IBX] * qAvg[IBX] +
-             flux[IBY] * qAvg[IBY] +
-             flux[IBZ] * qAvg[IBZ] +
-             flux[IPSI] * qAvg[IPSI] +
-             qAvg[IBX]*vBAvg - 0.5*qAvg[IU]*B2Avg - ch * 0.5 * (qL[IBX]*qL[IPSI] + qR[IBX]*qR[IPSI]);
-}
-
-
-KOKKOS_INLINE_FUNCTION
-void FluxKEPEC(State &qL, State &qR, State &flux, real_t &pout, real_t ch, const DeviceParams &params){
+
+  flux[IE] = flux[IR] * (1.0 / (2.0 * betaLn * (params.gamma0 - 1.0)) - 0.5 * v2Avg) + flux[IU] * qAvg[IU] +
+             flux[IV] * qAvg[IV] + flux[IW] * qAvg[IW] + flux[IBX] * qAvg[IBX] + flux[IBY] * qAvg[IBY] +
+             flux[IBZ] * qAvg[IBZ] + flux[IPSI] * qAvg[IPSI] + qAvg[IBX] * vBAvg - 0.5 * qAvg[IU] * B2Avg -
+             ch * 0.5 * (qL[IBX] * qL[IPSI] + qR[IBX] * qR[IPSI]);
+}
+
+KOKKOS_INLINE_FUNCTION
+void FluxKEPEC(State &qL, State &qR, State &flux, real_t &pout, real_t ch, const DeviceParams &params)
+{
   // Note : In fv2d, the vector q holds the primitive variables: q = (rho, u, v, w, p, Bx, By, Bz, Psi)
   FluxDerigs(qL, qR, flux, ch, params);
   // FluxChandrashekar(qL, qR, flux, ch, params);
@@ -606,324 +595,333 @@
 }
 
 KOKKOS_INLINE_FUNCTION
-State getMatrixDissipation(State &qL, State &qR, real_t ch, const DeviceParams &params) {
-  real_t  u2_L, u2_R, p_L, p_R, beta_L, beta_R, rho_L, rho_R;
+State getMatrixDissipation(State &qL, State &qR, real_t ch, const DeviceParams &params)
+{
+  real_t u2_L, u2_R, p_L, p_R, beta_L, beta_R, rho_L, rho_R;
   real_t u_L, v_L, w_L, u_R, v_R, w_R;
   real_t Bx_L, By_L, Bz_L, Bx_R, By_R, Bz_R, psi_L, psi_R;
   rho_L = qL[IR];
   rho_R = qR[IR];
   // real_t srho_R = 1./rho_R;
   // real_t srho_L = 1./rho_L;
-  u_L = qL[IU];
-  v_L = qL[IV];
-  w_L = qL[IW];
-  u_R = qR[IU];
-  v_R = qR[IV];
-  w_R = qR[IW];
-  Bx_L = qL[IBX];
-  By_L = qL[IBY];
-  Bz_L = qL[IBZ];
-  Bx_R = qR[IBX];
-  By_R = qR[IBY];
-  Bz_R = qR[IBZ];
+  u_L   = qL[IU];
+  v_L   = qL[IV];
+  w_L   = qL[IW];
+  u_R   = qR[IU];
+  v_R   = qR[IV];
+  w_R   = qR[IW];
+  Bx_L  = qL[IBX];
+  By_L  = qL[IBY];
+  Bz_L  = qL[IBZ];
+  Bx_R  = qR[IBX];
+  By_R  = qR[IBY];
+  Bz_R  = qR[IBZ];
   psi_L = qL[IPSI];
   psi_R = qR[IPSI];
-  u2_L = u_L*u_L + v_L*v_L + w_L*w_L;
-  u2_R = u_R*u_R + v_R*v_R + w_R*w_R;
+  u2_L  = u_L * u_L + v_L * v_L + w_L * w_L;
+  u2_R  = u_R * u_R + v_R * v_R + w_R * w_R;
   // real_t B2_R = Bx_R*Bx_R + By_R*By_R + Bz_R*Bz_R;
   // real_t B2_L = Bx_L*Bx_L + By_L*By_L + Bz_L*Bz_L;
   p_L    = qL[IP];
   p_R    = qR[IP];
-  beta_L = 0.5*rho_L/p_L; //!beta=rho/(2*p)
-  beta_R = 0.5*rho_R/p_R;
+  beta_L = 0.5 * rho_L / p_L; //! beta=rho/(2*p)
+  beta_R = 0.5 * rho_R / p_R;
 
   // ! Get the averages for the numerical flux
-  real_t rhoLN      = logMean( rho_L, rho_R);
-  real_t sbetaLN    = 1./logMean(beta_L,beta_R);
+  real_t rhoLN   = logMean(rho_L, rho_R);
+  real_t sbetaLN = 1. / logMean(beta_L, beta_R);
   // uAvg       = 0.5 * (u_L +  u_R);
-  real_t u2Avg      = 0.5 * (u2_L + u2_R);
+  real_t u2Avg = 0.5 * (u2_L + u2_R);
   // BAvg       = 0.5 * (B_L +  B_R);
   // real_t B2Avg      = 0.5 * (B2_L + B2_R);
   // real_t u1_B2Avg   = 0.5 * (u_L*B2_L + u_R*B2_R);
   // real_t uB_Avg     = 0.5 * (u_L*Bx_L + v_L*By_L + w_L*Bz_L  + u_R*Bx_R + v_R*By_R + w_R*Bz_R);
-  real_t betaAvg    = 0.5 * (beta_L + beta_R);
-  real_t pAvg       = 0.5*(rho_L+rho_R)/(beta_L+beta_R); //!rhoMEAN/(2*betaMEAN)
-  real_t psiAvg     = 0.5*(psi_L+psi_R);
+  real_t betaAvg = 0.5 * (beta_L + beta_R);
+  real_t pAvg    = 0.5 * (rho_L + rho_R) / (beta_L + beta_R); //! rhoMEAN/(2*betaMEAN)
+  real_t psiAvg  = 0.5 * (psi_L + psi_R);
 
   // real_t pTilde     = pAvg + 0.5 * B2Avg; //!+1/(2mu_0)({{|B|^2}}...)
-  Vect uAvg = {0.5*(u_L + u_R), 0.5*(v_L + v_R), 0.5*(w_L + w_R)};
-  Vect Bavg = {0.5*(Bx_L + Bx_R), 0.5*(By_L + By_R), 0.5*(Bz_L + Bz_R)};
+  Vect uAvg = {0.5 * (u_L + u_R), 0.5 * (v_L + v_R), 0.5 * (w_L + w_R)};
+  Vect Bavg = {0.5 * (Bx_L + Bx_R), 0.5 * (By_L + By_R), 0.5 * (Bz_L + Bz_R)};
   // ! Entropy conserving and kinetic energy conserving flux
-// flux[IR] = rhoLN*uAvg[IX]
-// flux[IU] = flux[IR]*uAvg[IX]- 0.5*Bavg[IX]*Bavg[IX] + pTilde;
-// flux[IV] = flux[IR]*uAvg[IY] - 0.5*Bavg[IX]*Bavg[IY];
-// flux[IW] = flux[IR]*uAvg[IZ] - 0.5*Bavg[IX]*Bavg[IZ];
-// flux[IBY] = uAvg[IX]*Bavg[IY] - Bavg[IX]*uAvg[IY];
-// flux[IBZ] = uAvg[IX]*Bavg[IZ] - Bavg[IX]*uAvg[IZ];
-// flux[IBX] = ch*psiAvg;
-// flux[IPSI] = ch*Bavg[IX];
-
-// flux[IE] = flux[IR]*0.5*(skappaM1*sbetaLN - u2Avg)
-//            + (uAvg(IX)*flux[IU] + uAvg(IY)*flux[IV] + uAvg(IZ)*flux[IW])
-//            + (Bavg[IX]*flux[IBX] + Bavg[IY]*flux[IBY] + Bavg[IZ]*flux[IBZ])
-//            - 0.5*u1_B2Avg +Bavg[IX]*uB_Avg
-//            + flux[IPSI]*psiAvg-ch*0.5*(B_L(1)*psi_L+B_R(1)*psi_R);
+  // flux[IR] = rhoLN*uAvg[IX]
+  // flux[IU] = flux[IR]*uAvg[IX]- 0.5*Bavg[IX]*Bavg[IX] + pTilde;
+  // flux[IV] = flux[IR]*uAvg[IY] - 0.5*Bavg[IX]*Bavg[IY];
+  // flux[IW] = flux[IR]*uAvg[IZ] - 0.5*Bavg[IX]*Bavg[IZ];
+  // flux[IBY] = uAvg[IX]*Bavg[IY] - Bavg[IX]*uAvg[IY];
+  // flux[IBZ] = uAvg[IX]*Bavg[IZ] - Bavg[IX]*uAvg[IZ];
+  // flux[IBX] = ch*psiAvg;
+  // flux[IPSI] = ch*Bavg[IX];
+
+  // flux[IE] = flux[IR]*0.5*(skappaM1*sbetaLN - u2Avg)
+  //            + (uAvg(IX)*flux[IU] + uAvg(IY)*flux[IV] + uAvg(IZ)*flux[IW])
+  //            + (Bavg[IX]*flux[IBX] + Bavg[IY]*flux[IBY] + Bavg[IZ]*flux[IBZ])
+  //            - 0.5*u1_B2Avg +Bavg[IX]*uB_Avg
+  //            + flux[IPSI]*psiAvg-ch*0.5*(B_L(1)*psi_L+B_R(1)*psi_R);
   // ! MHD waves selective dissipation
 
-    // ! Compute additional averages
-    real_t rhoAvg = 0.5*(rho_L + rho_R);
-    real_t pLN = 0.5*rhoLN*sbetaLN;
-           u2Avg = u_L*u_R + v_L*v_R + w_L*w_R;  //! Redefinition of u2Avg -> \bar{\norm{u}^2}
-    // real_t srhoLN = 1./rhoLN;
-    real_t aA = Kokkos::sqrt(params.gamma0*pAvg/rhoLN);
-    real_t aLN = Kokkos::sqrt(params.gamma0*pLN/rhoLN);
-    real_t abeta = Kokkos::sqrt(0.5*params.gamma0/betaAvg);
-    real_t bb1A = Bavg[IX]/Kokkos::sqrt(rhoLN);
-    real_t bb2A = Bavg[IY]/Kokkos::sqrt(rhoLN);
-    real_t bb3A = Bavg[IZ]/Kokkos::sqrt(rhoLN);
-    real_t bbA = Kokkos::sqrt(bb1A*bb1A + bb2A*bb2A + bb3A*bb3A);
-    real_t aabbA = aA*aA + bbA*bbA;
-
-    // ! Alfven speed
-    // ! Derigs et al. (2018), (4.63)
-    real_t ca = Kokkos::abs(bb1A);
-
-    // ! Control round-off errors
-    real_t xx = aabbA*aabbA - 4.0*aA*aA*bb1A*bb1A;
-    if(xx <= 0.0) xx = 0.0;
-    real_t xxx = aabbA + Kokkos::sqrt(xx);
-
-    // ! Fast magnetoacoustic speed
-    // ! Derigs et al. (2018), (4.63)
-    real_t cf = Kokkos::sqrt(0.5 * xxx);
-
-    // ! Control round-off errors
-    xxx = aabbA - Kokkos::sqrt(xx);
-    if(xxx <= 0.0) xxx = 0.0;
-
-    // ! Slow magnetoacoustic speed
-    // ! Derigs et al. (2018), (4.63)
-    real_t cs = Kokkos::sqrt(0.5 * xxx);
-
-    real_t bperpA = Kokkos::sqrt(bb2A*bb2A + bb3A*bb3A);
-    // ! In case of very small bperpA, the values of betaA_{2,3}
-    // ! are indeterminable so we make them pairwise orthogonal
-    // ! Derigs et al. (2018), (4.63)
-    real_t beta2A, beta3A;
-    if(bperpA >= 1.0E-14){
-      beta2A = bb2A/bperpA;
-      beta3A = bb3A/bperpA;
-    }
-    else {
-      bperpA = 0.0;
-      beta2A = 1.0/Kokkos::sqrt(2.0);
-      beta3A = 1.0/Kokkos::sqrt(2.0);
-    }
-
-    // ! Avoid negative round-off errors when computing alphaf (auxiliary variable)
+  // ! Compute additional averages
+  real_t rhoAvg = 0.5 * (rho_L + rho_R);
+  real_t pLN    = 0.5 * rhoLN * sbetaLN;
+  u2Avg         = u_L * u_R + v_L * v_R + w_L * w_R; //! Redefinition of u2Avg -> \bar{\norm{u}^2}
+  // real_t srhoLN = 1./rhoLN;
+  real_t aA    = Kokkos::sqrt(params.gamma0 * pAvg / rhoLN);
+  real_t aLN   = Kokkos::sqrt(params.gamma0 * pLN / rhoLN);
+  real_t abeta = Kokkos::sqrt(0.5 * params.gamma0 / betaAvg);
+  real_t bb1A  = Bavg[IX] / Kokkos::sqrt(rhoLN);
+  real_t bb2A  = Bavg[IY] / Kokkos::sqrt(rhoLN);
+  real_t bb3A  = Bavg[IZ] / Kokkos::sqrt(rhoLN);
+  real_t bbA   = Kokkos::sqrt(bb1A * bb1A + bb2A * bb2A + bb3A * bb3A);
+  real_t aabbA = aA * aA + bbA * bbA;
+
+  // ! Alfven speed
+  // ! Derigs et al. (2018), (4.63)
+  real_t ca = Kokkos::abs(bb1A);
+
+  // ! Control round-off errors
+  real_t xx = aabbA * aabbA - 4.0 * aA * aA * bb1A * bb1A;
+  if (xx <= 0.0)
     xx = 0.0;
-    real_t alphaf, alphas;
-    if((cf*cf-cs*cs) >= 0.0) xx = (aA*aA-cs*cs)/(cf*cf-cs*cs);
-    if(xx >= 0.0){
-      alphaf = Kokkos::sqrt(xx);
-    }
-    else{
-      alphaf = 0.0;
-    }
-    // ! Avoid negative round-off errors when computing alphas (auxiliary variable)
-    xx = 0.0;
-    if((cf*cf-cs*cs) >= 0.0) xx = (cf*cf-aA*aA)/(cf*cf-cs*cs);
-    if(xx >= 0.0) {
-      alphas = Kokkos::sqrt(xx);
-    }
-    else{
-      alphas = 0.0;
-    }
-
-    const real_t sgnb1 = (bb1A < 0.0) ? -1.0 : 1.0;
-
-    const real_t skappaM1 = 1.0/(params.gamma0 - 1.0);
-    // ! Derigs et al. (2018), (4.63)
-    const real_t psiSplus =  0.5*alphas*rhoLN*u2Avg - abeta*alphaf*rhoLN*bperpA +
-                  alphas*rhoLN*aLN*aLN*skappaM1 + alphas*cs*rhoLN*uAvg[IX] +
-                  alphaf*cf*rhoLN*sgnb1*(uAvg[IY]*beta2A + uAvg[IZ]*beta3A);
-    const real_t psiSminus = 0.5*alphas*rhoLN*u2Avg - abeta*alphaf*rhoLN*bperpA +
-                  alphas*rhoLN*aLN*aLN*skappaM1 - alphas*cs*rhoLN*uAvg[IX] -
-                  alphaf*cf*rhoLN*sgnb1*(uAvg[IY]*beta2A + uAvg[IZ]*beta3A);
-
-    const real_t psiFplus =  0.5*alphaf*rhoLN*u2Avg + abeta*alphas*rhoLN*bperpA +
-                  alphaf*rhoLN*aLN*aLN*skappaM1 + alphaf*cf*rhoLN*uAvg[IX] -
-                  alphas*cs*rhoLN*sgnb1*(uAvg[IY]*beta2A + uAvg[IZ]*beta3A);
-    const real_t psiFminus = 0.5*alphaf*rhoLN*u2Avg + abeta*alphas*rhoLN*bperpA +
-                  alphaf*rhoLN*aLN*aLN*skappaM1 - alphaf*cf*rhoLN*uAvg[IX] +
-                  alphas*cs*rhoLN*sgnb1*(uAvg[IY]*beta2A + uAvg[IZ]*beta3A);
-
-    // ! + fast magnetoacoustic wave
-    // ! Derigs et al. (2018), (4.68)
-    Matrix Rmatrix{};
-    Rmatrix[0][0] = alphaf*rhoLN;
-    Rmatrix[1][0] = alphaf*rhoLN*(uAvg[IX] + cf);
-    Rmatrix[2][0] = rhoLN*(alphaf*uAvg[IY] - alphas*cs*beta2A*sgnb1);
-    Rmatrix[3][0] = rhoLN*(alphaf*uAvg[IZ] - alphas*cs*beta3A*sgnb1);
-    Rmatrix[4][0] = psiFplus;
-    Rmatrix[5][0] = 0.0;
-    Rmatrix[6][0] = alphas*abeta*beta2A*Kokkos::sqrt(rhoLN);
-    Rmatrix[7][0] = alphas*abeta*beta3A*Kokkos::sqrt(rhoLN);
-    Rmatrix[8][0] = 0.0;
-
-    // ! + Alfven wave
-    // ! Derigs et al. (2018), (4.67)
-    Rmatrix[0][1] = 0.0;
-    Rmatrix[1][1] = 0.0;
-    Rmatrix[2][1] = rhoLN*Kokkos::sqrt(rhoAvg)*beta3A;
-    Rmatrix[3][1] = -rhoLN*Kokkos::sqrt(rhoAvg)*beta2A;
-    Rmatrix[4][1] = -rhoLN*Kokkos::sqrt(rhoAvg)*(beta2A*uAvg[IZ] - beta3A*uAvg[IY]);
-    Rmatrix[5][1] = 0.0;
-    Rmatrix[6][1] = -rhoLN*beta3A;
-    Rmatrix[7][1] = rhoLN*beta2A;
-    Rmatrix[8][1] = 0.0;
-
-    // ! + slow magnetoacoustic wave
-    // ! Derigs et al. (2018), (4.69)
-    Rmatrix[0][2] = alphas*rhoLN;
-    Rmatrix[1][2] = alphas*rhoLN*(uAvg[IX] + cs);
-    Rmatrix[2][2] = rhoLN*(alphas*uAvg[IY] + alphaf*cf*beta2A*sgnb1);
-    Rmatrix[3][2] = rhoLN*(alphas*uAvg[IZ] + alphaf*cf*beta3A*sgnb1);
-    Rmatrix[4][2] = psiSplus;
-    Rmatrix[5][2] = 0.0;
-    Rmatrix[6][2] = -alphaf*abeta*beta2A*Kokkos::sqrt(rhoLN);
-    Rmatrix[7][2] = -alphaf*abeta*beta3A*Kokkos::sqrt(rhoLN);
-    Rmatrix[8][2] = 0.0;
-
-    // ! + GLM wave
-    // ! Dergs et al. (2018), eq. (4.65)
-    Rmatrix[0][3] = 0.0;
-    Rmatrix[1][3] = 0.0;
-    Rmatrix[2][3] = 0.0;
-    Rmatrix[3][3] = 0.0;
-    Rmatrix[4][3] = Bavg[IX] + psiAvg;
-    Rmatrix[5][3] = 1.0;
-    Rmatrix[6][3] = 0.0;
-    Rmatrix[7][3] = 0.0;
-    Rmatrix[8][3] = 1.0;
-
-    // ! Entropy wave
-    // ! Derigs et al. (2018), (4.66)
-    Rmatrix[0][4] = 1.0;
-    Rmatrix[1][4] = uAvg[IX];
-    Rmatrix[2][4] = uAvg[IY];
-    Rmatrix[3][4] = uAvg[IZ];
-    Rmatrix[4][4] = 0.5*u2Avg;
-    Rmatrix[5][4] = 0.0;
-    Rmatrix[6][4] = 0.0;
-    Rmatrix[7][4] = 0.0;
-    Rmatrix[8][4] = 0.0;
-
-    // ! - GLM wave
-    // ! Dergs et al. (2018), eq. (4.65)
-    Rmatrix[0][5] = 0.0;
-    Rmatrix[1][5] = 0.0;
-    Rmatrix[2][5] = 0.0;
-    Rmatrix[3][5] = 0.0;
-    Rmatrix[4][5] = Bavg[IX] - psiAvg;
-    Rmatrix[5][5] = 1.0;
-    Rmatrix[6][5] = 0.0;
-    Rmatrix[7][5] = 0.0;
-    Rmatrix[8][5] = -1.0;
-
-    // ! - slow magnetoacoustic wave
-    // ! Derigs et al. (2018), (4.69)
-    Rmatrix[0][6] = alphas*rhoLN;
-    Rmatrix[1][6] = alphas*rhoLN*(uAvg[IX] - cs);
-    Rmatrix[2][6] = rhoLN*(alphas*uAvg[IY] - alphaf*cf*beta2A*sgnb1);
-    Rmatrix[3][6] = rhoLN*(alphas*uAvg[IZ] - alphaf*cf*beta3A*sgnb1);
-    Rmatrix[4][6] = psiSminus;
-    Rmatrix[5][6] = 0.0;
-    Rmatrix[6][6] = -alphaf*abeta*beta2A*Kokkos::sqrt(rhoLN);
-    Rmatrix[7][6] = -alphaf*abeta*beta3A*Kokkos::sqrt(rhoLN);
-    Rmatrix[8][6] = 0.0;
-
-    // ! - Alfven wave
-    // ! Derigs et al. (2018), (4.67)
-    Rmatrix[0][7] = 0.0;
-    Rmatrix[1][7] = 0.0;
-    Rmatrix[2][7] = -rhoLN*Kokkos::sqrt(rhoAvg)*beta3A;
-    Rmatrix[3][7] = rhoLN*Kokkos::sqrt(rhoAvg)*beta2A;
-    Rmatrix[4][7] = rhoLN*Kokkos::sqrt(rhoAvg)*(beta2A*uAvg[IZ] - beta3A*uAvg[IY]);
-    Rmatrix[5][7] = 0.0;
-    Rmatrix[6][7] = -rhoLN*beta3A;
-    Rmatrix[7][7] = rhoLN*beta2A;
-    Rmatrix[8][7] = 0.0;
-
-    // ! - fast magnetoacoustic wave
-    // ! Derigs et al. (2018), (4.68)
-    Rmatrix[0][8] = alphaf*rhoLN;
-    Rmatrix[1][8] = alphaf*rhoLN*(uAvg[IX] - cf);
-    Rmatrix[2][8] = rhoLN*(alphaf*uAvg[IY] + alphas*cs*beta2A*sgnb1);
-    Rmatrix[3][8] = rhoLN*(alphaf*uAvg[IZ] + alphas*cs*beta3A*sgnb1);
-    Rmatrix[4][8] = psiFminus;
-    Rmatrix[5][8] = 0.0;
-    Rmatrix[6][8] = alphas*abeta*beta2A*Kokkos::sqrt(rhoLN);
-    Rmatrix[7][8] = alphas*abeta*beta3A*Kokkos::sqrt(rhoLN);
-    Rmatrix[8][8] = 0.0;
-
-    // ! A blend of the 9waves solver and LLF
-    real_t phi = Kokkos::sqrt(Kokkos::abs(1.0-(p_R*rho_R/(p_L*rho_L)))/(1.0+(p_R*rho_R/(p_L*rho_L))));
-    real_t LambdaMax = Kokkos::max(Kokkos::abs( uAvg[IX] + cf ), Kokkos::abs( uAvg[IX] - cf ));
-
-    State Dmatrix{};
-    Dmatrix[0] = (1.-phi)*Kokkos::abs( uAvg[IX] + cf ) + phi*LambdaMax;
-    Dmatrix[1] = (1.-phi)*Kokkos::abs( uAvg[IX] + ca ) + phi*LambdaMax;
-    Dmatrix[2] = (1.-phi)*Kokkos::abs( uAvg[IX] + cs ) + phi*LambdaMax;
-    Dmatrix[3] = (1.-phi)*Kokkos::abs( uAvg[IX] + ch ) + phi*LambdaMax;
-    Dmatrix[4] = (1.-phi)*Kokkos::abs( uAvg[IX]      ) + phi*LambdaMax;
-    Dmatrix[5] = (1.-phi)*Kokkos::abs( uAvg[IX] - ch ) + phi*LambdaMax;
-    Dmatrix[6] = (1.-phi)*Kokkos::abs( uAvg[IX] - cs ) + phi*LambdaMax;
-    Dmatrix[7] = (1.-phi)*Kokkos::abs( uAvg[IX] - ca ) + phi*LambdaMax;
-    Dmatrix[8] = (1.-phi)*Kokkos::abs( uAvg[IX] - cf ) + phi*LambdaMax;
-
-//     ! Pure 9waves solver (no LLF)
-    // Dmatrix[0] = Kokkos::abs( uAvg[IX] + cf ); // ! + fast magnetoacoustic wave
-    // Dmatrix[1] = Kokkos::abs( uAvg[IX] + ca ); //! + Alfven wave
-    // Dmatrix[2] = Kokkos::abs( uAvg[IX] + cs ); //! + slow magnetoacoustic wave
-    // Dmatrix[3] = Kokkos::abs( uAvg[IX] + ch ); //! + GLM wave
-    // Dmatrix[4] = Kokkos::abs( uAvg[IX]      ); //! / Entropy wave
-    // Dmatrix[5] = Kokkos::abs( uAvg[IX] - ch ); //! - GLM wave
-    // Dmatrix[6] = Kokkos::abs( uAvg[IX] - cs ); //! - slow magnetoacoustic wave
-    // Dmatrix[7] = Kokkos::abs( uAvg[IX] - ca ); //! - Alfven wave
-    // Dmatrix[8] = Kokkos::abs( uAvg[IX] - cf ); //! - fast magnetoacoustic wave
-
-    // ! Diagonal scaling matrix as described in Winters et al., eq. (4.15)
-    // Tmatrix = 0.0
-    State Tmatrix{};
-    Tmatrix[0] = 0.5/params.gamma0/rhoLN; //! + f
-    Tmatrix[1] = 0.25/betaAvg/rhoLN/rhoLN; //! + a
-    Tmatrix[2] = Tmatrix[0]; //! + s
-    Tmatrix[3] = 0.25 / betaAvg; //! + GLM
-    Tmatrix[4] = rhoLN*(params.gamma0-1.0)/params.gamma0; //! E
-    Tmatrix[5] = Tmatrix[3]; //! - GLM
-    Tmatrix[6] = Tmatrix[0]; //! - s
-    Tmatrix[7] = Tmatrix[1]; //! - a
-    Tmatrix[8] = Tmatrix[0]; //! - f
-
-    // ! Scale D matrix
-    Dmatrix = Dmatrix*Tmatrix;
-    Matrix RT = transpose(Rmatrix);
-    State V_jump = getEntropyJumpState(qL, qR, params);
-    State res = matvecmul(Rmatrix,Dmatrix*matvecmul(RT,V_jump));
-
-    return res;
-  }
-
-
-KOKKOS_INLINE_FUNCTION
-State getScalarDissipation(State &qL, State &qR, const DeviceParams &params) {
-  State Lmax {1.0, 1.0, 1.0, 1.0, 1.0, 1.0, 1.0, 1.0, 1.0};
-  State q = 0.5 * (qL + qR);
-  const real_t lambdaMaxLocal = Kokkos::max(
-    Kokkos::abs(q[IU] - fastMagnetoAcousticSpeed(q, params, IX)),
-    Kokkos::abs(q[IU] + fastMagnetoAcousticSpeed(q, params, IX))
-  );
+  real_t xxx = aabbA + Kokkos::sqrt(xx);
+
+  // ! Fast magnetoacoustic speed
+  // ! Derigs et al. (2018), (4.63)
+  real_t cf = Kokkos::sqrt(0.5 * xxx);
+
+  // ! Control round-off errors
+  xxx = aabbA - Kokkos::sqrt(xx);
+  if (xxx <= 0.0)
+    xxx = 0.0;
+
+  // ! Slow magnetoacoustic speed
+  // ! Derigs et al. (2018), (4.63)
+  real_t cs = Kokkos::sqrt(0.5 * xxx);
+
+  real_t bperpA = Kokkos::sqrt(bb2A * bb2A + bb3A * bb3A);
+  // ! In case of very small bperpA, the values of betaA_{2,3}
+  // ! are indeterminable so we make them pairwise orthogonal
+  // ! Derigs et al. (2018), (4.63)
+  real_t beta2A, beta3A;
+  if (bperpA >= 1.0E-14)
+  {
+    beta2A = bb2A / bperpA;
+    beta3A = bb3A / bperpA;
+  }
+  else
+  {
+    bperpA = 0.0;
+    beta2A = 1.0 / Kokkos::sqrt(2.0);
+    beta3A = 1.0 / Kokkos::sqrt(2.0);
+  }
+
+  // ! Avoid negative round-off errors when computing alphaf (auxiliary variable)
+  xx = 0.0;
+  real_t alphaf, alphas;
+  if ((cf * cf - cs * cs) >= 0.0)
+    xx = (aA * aA - cs * cs) / (cf * cf - cs * cs);
+  if (xx >= 0.0)
+  {
+    alphaf = Kokkos::sqrt(xx);
+  }
+  else
+  {
+    alphaf = 0.0;
+  }
+  // ! Avoid negative round-off errors when computing alphas (auxiliary variable)
+  xx = 0.0;
+  if ((cf * cf - cs * cs) >= 0.0)
+    xx = (cf * cf - aA * aA) / (cf * cf - cs * cs);
+  if (xx >= 0.0)
+  {
+    alphas = Kokkos::sqrt(xx);
+  }
+  else
+  {
+    alphas = 0.0;
+  }
+
+  const real_t sgnb1 = (bb1A < 0.0) ? -1.0 : 1.0;
+
+  const real_t skappaM1 = 1.0 / (params.gamma0 - 1.0);
+  // ! Derigs et al. (2018), (4.63)
+  const real_t psiSplus = 0.5 * alphas * rhoLN * u2Avg - abeta * alphaf * rhoLN * bperpA +
+                          alphas * rhoLN * aLN * aLN * skappaM1 + alphas * cs * rhoLN * uAvg[IX] +
+                          alphaf * cf * rhoLN * sgnb1 * (uAvg[IY] * beta2A + uAvg[IZ] * beta3A);
+  const real_t psiSminus = 0.5 * alphas * rhoLN * u2Avg - abeta * alphaf * rhoLN * bperpA +
+                           alphas * rhoLN * aLN * aLN * skappaM1 - alphas * cs * rhoLN * uAvg[IX] -
+                           alphaf * cf * rhoLN * sgnb1 * (uAvg[IY] * beta2A + uAvg[IZ] * beta3A);
+
+  const real_t psiFplus = 0.5 * alphaf * rhoLN * u2Avg + abeta * alphas * rhoLN * bperpA +
+                          alphaf * rhoLN * aLN * aLN * skappaM1 + alphaf * cf * rhoLN * uAvg[IX] -
+                          alphas * cs * rhoLN * sgnb1 * (uAvg[IY] * beta2A + uAvg[IZ] * beta3A);
+  const real_t psiFminus = 0.5 * alphaf * rhoLN * u2Avg + abeta * alphas * rhoLN * bperpA +
+                           alphaf * rhoLN * aLN * aLN * skappaM1 - alphaf * cf * rhoLN * uAvg[IX] +
+                           alphas * cs * rhoLN * sgnb1 * (uAvg[IY] * beta2A + uAvg[IZ] * beta3A);
+
+  // ! + fast magnetoacoustic wave
+  // ! Derigs et al. (2018), (4.68)
+  Matrix Rmatrix{};
+  Rmatrix[0][0] = alphaf * rhoLN;
+  Rmatrix[1][0] = alphaf * rhoLN * (uAvg[IX] + cf);
+  Rmatrix[2][0] = rhoLN * (alphaf * uAvg[IY] - alphas * cs * beta2A * sgnb1);
+  Rmatrix[3][0] = rhoLN * (alphaf * uAvg[IZ] - alphas * cs * beta3A * sgnb1);
+  Rmatrix[4][0] = psiFplus;
+  Rmatrix[5][0] = 0.0;
+  Rmatrix[6][0] = alphas * abeta * beta2A * Kokkos::sqrt(rhoLN);
+  Rmatrix[7][0] = alphas * abeta * beta3A * Kokkos::sqrt(rhoLN);
+  Rmatrix[8][0] = 0.0;
+
+  // ! + Alfven wave
+  // ! Derigs et al. (2018), (4.67)
+  Rmatrix[0][1] = 0.0;
+  Rmatrix[1][1] = 0.0;
+  Rmatrix[2][1] = rhoLN * Kokkos::sqrt(rhoAvg) * beta3A;
+  Rmatrix[3][1] = -rhoLN * Kokkos::sqrt(rhoAvg) * beta2A;
+  Rmatrix[4][1] = -rhoLN * Kokkos::sqrt(rhoAvg) * (beta2A * uAvg[IZ] - beta3A * uAvg[IY]);
+  Rmatrix[5][1] = 0.0;
+  Rmatrix[6][1] = -rhoLN * beta3A;
+  Rmatrix[7][1] = rhoLN * beta2A;
+  Rmatrix[8][1] = 0.0;
+
+  // ! + slow magnetoacoustic wave
+  // ! Derigs et al. (2018), (4.69)
+  Rmatrix[0][2] = alphas * rhoLN;
+  Rmatrix[1][2] = alphas * rhoLN * (uAvg[IX] + cs);
+  Rmatrix[2][2] = rhoLN * (alphas * uAvg[IY] + alphaf * cf * beta2A * sgnb1);
+  Rmatrix[3][2] = rhoLN * (alphas * uAvg[IZ] + alphaf * cf * beta3A * sgnb1);
+  Rmatrix[4][2] = psiSplus;
+  Rmatrix[5][2] = 0.0;
+  Rmatrix[6][2] = -alphaf * abeta * beta2A * Kokkos::sqrt(rhoLN);
+  Rmatrix[7][2] = -alphaf * abeta * beta3A * Kokkos::sqrt(rhoLN);
+  Rmatrix[8][2] = 0.0;
+
+  // ! + GLM wave
+  // ! Dergs et al. (2018), eq. (4.65)
+  Rmatrix[0][3] = 0.0;
+  Rmatrix[1][3] = 0.0;
+  Rmatrix[2][3] = 0.0;
+  Rmatrix[3][3] = 0.0;
+  Rmatrix[4][3] = Bavg[IX] + psiAvg;
+  Rmatrix[5][3] = 1.0;
+  Rmatrix[6][3] = 0.0;
+  Rmatrix[7][3] = 0.0;
+  Rmatrix[8][3] = 1.0;
+
+  // ! Entropy wave
+  // ! Derigs et al. (2018), (4.66)
+  Rmatrix[0][4] = 1.0;
+  Rmatrix[1][4] = uAvg[IX];
+  Rmatrix[2][4] = uAvg[IY];
+  Rmatrix[3][4] = uAvg[IZ];
+  Rmatrix[4][4] = 0.5 * u2Avg;
+  Rmatrix[5][4] = 0.0;
+  Rmatrix[6][4] = 0.0;
+  Rmatrix[7][4] = 0.0;
+  Rmatrix[8][4] = 0.0;
+
+  // ! - GLM wave
+  // ! Dergs et al. (2018), eq. (4.65)
+  Rmatrix[0][5] = 0.0;
+  Rmatrix[1][5] = 0.0;
+  Rmatrix[2][5] = 0.0;
+  Rmatrix[3][5] = 0.0;
+  Rmatrix[4][5] = Bavg[IX] - psiAvg;
+  Rmatrix[5][5] = 1.0;
+  Rmatrix[6][5] = 0.0;
+  Rmatrix[7][5] = 0.0;
+  Rmatrix[8][5] = -1.0;
+
+  // ! - slow magnetoacoustic wave
+  // ! Derigs et al. (2018), (4.69)
+  Rmatrix[0][6] = alphas * rhoLN;
+  Rmatrix[1][6] = alphas * rhoLN * (uAvg[IX] - cs);
+  Rmatrix[2][6] = rhoLN * (alphas * uAvg[IY] - alphaf * cf * beta2A * sgnb1);
+  Rmatrix[3][6] = rhoLN * (alphas * uAvg[IZ] - alphaf * cf * beta3A * sgnb1);
+  Rmatrix[4][6] = psiSminus;
+  Rmatrix[5][6] = 0.0;
+  Rmatrix[6][6] = -alphaf * abeta * beta2A * Kokkos::sqrt(rhoLN);
+  Rmatrix[7][6] = -alphaf * abeta * beta3A * Kokkos::sqrt(rhoLN);
+  Rmatrix[8][6] = 0.0;
+
+  // ! - Alfven wave
+  // ! Derigs et al. (2018), (4.67)
+  Rmatrix[0][7] = 0.0;
+  Rmatrix[1][7] = 0.0;
+  Rmatrix[2][7] = -rhoLN * Kokkos::sqrt(rhoAvg) * beta3A;
+  Rmatrix[3][7] = rhoLN * Kokkos::sqrt(rhoAvg) * beta2A;
+  Rmatrix[4][7] = rhoLN * Kokkos::sqrt(rhoAvg) * (beta2A * uAvg[IZ] - beta3A * uAvg[IY]);
+  Rmatrix[5][7] = 0.0;
+  Rmatrix[6][7] = -rhoLN * beta3A;
+  Rmatrix[7][7] = rhoLN * beta2A;
+  Rmatrix[8][7] = 0.0;
+
+  // ! - fast magnetoacoustic wave
+  // ! Derigs et al. (2018), (4.68)
+  Rmatrix[0][8] = alphaf * rhoLN;
+  Rmatrix[1][8] = alphaf * rhoLN * (uAvg[IX] - cf);
+  Rmatrix[2][8] = rhoLN * (alphaf * uAvg[IY] + alphas * cs * beta2A * sgnb1);
+  Rmatrix[3][8] = rhoLN * (alphaf * uAvg[IZ] + alphas * cs * beta3A * sgnb1);
+  Rmatrix[4][8] = psiFminus;
+  Rmatrix[5][8] = 0.0;
+  Rmatrix[6][8] = alphas * abeta * beta2A * Kokkos::sqrt(rhoLN);
+  Rmatrix[7][8] = alphas * abeta * beta3A * Kokkos::sqrt(rhoLN);
+  Rmatrix[8][8] = 0.0;
+
+  // ! A blend of the 9waves solver and LLF
+  real_t phi = Kokkos::sqrt(Kokkos::abs(1.0 - (p_R * rho_R / (p_L * rho_L))) / (1.0 + (p_R * rho_R / (p_L * rho_L))));
+  real_t LambdaMax = Kokkos::max(Kokkos::abs(uAvg[IX] + cf), Kokkos::abs(uAvg[IX] - cf));
+
+  State Dmatrix{};
+  Dmatrix[0] = (1. - phi) * Kokkos::abs(uAvg[IX] + cf) + phi * LambdaMax;
+  Dmatrix[1] = (1. - phi) * Kokkos::abs(uAvg[IX] + ca) + phi * LambdaMax;
+  Dmatrix[2] = (1. - phi) * Kokkos::abs(uAvg[IX] + cs) + phi * LambdaMax;
+  Dmatrix[3] = (1. - phi) * Kokkos::abs(uAvg[IX] + ch) + phi * LambdaMax;
+  Dmatrix[4] = (1. - phi) * Kokkos::abs(uAvg[IX]) + phi * LambdaMax;
+  Dmatrix[5] = (1. - phi) * Kokkos::abs(uAvg[IX] - ch) + phi * LambdaMax;
+  Dmatrix[6] = (1. - phi) * Kokkos::abs(uAvg[IX] - cs) + phi * LambdaMax;
+  Dmatrix[7] = (1. - phi) * Kokkos::abs(uAvg[IX] - ca) + phi * LambdaMax;
+  Dmatrix[8] = (1. - phi) * Kokkos::abs(uAvg[IX] - cf) + phi * LambdaMax;
+
+  //     ! Pure 9waves solver (no LLF)
+  // Dmatrix[0] = Kokkos::abs( uAvg[IX] + cf ); // ! + fast magnetoacoustic wave
+  // Dmatrix[1] = Kokkos::abs( uAvg[IX] + ca ); //! + Alfven wave
+  // Dmatrix[2] = Kokkos::abs( uAvg[IX] + cs ); //! + slow magnetoacoustic wave
+  // Dmatrix[3] = Kokkos::abs( uAvg[IX] + ch ); //! + GLM wave
+  // Dmatrix[4] = Kokkos::abs( uAvg[IX]      ); //! / Entropy wave
+  // Dmatrix[5] = Kokkos::abs( uAvg[IX] - ch ); //! - GLM wave
+  // Dmatrix[6] = Kokkos::abs( uAvg[IX] - cs ); //! - slow magnetoacoustic wave
+  // Dmatrix[7] = Kokkos::abs( uAvg[IX] - ca ); //! - Alfven wave
+  // Dmatrix[8] = Kokkos::abs( uAvg[IX] - cf ); //! - fast magnetoacoustic wave
+
+  // ! Diagonal scaling matrix as described in Winters et al., eq. (4.15)
+  // Tmatrix = 0.0
+  State Tmatrix{};
+  Tmatrix[0] = 0.5 / params.gamma0 / rhoLN;                   //! + f
+  Tmatrix[1] = 0.25 / betaAvg / rhoLN / rhoLN;                //! + a
+  Tmatrix[2] = Tmatrix[0];                                    //! + s
+  Tmatrix[3] = 0.25 / betaAvg;                                //! + GLM
+  Tmatrix[4] = rhoLN * (params.gamma0 - 1.0) / params.gamma0; //! E
+  Tmatrix[5] = Tmatrix[3];                                    //! - GLM
+  Tmatrix[6] = Tmatrix[0];                                    //! - s
+  Tmatrix[7] = Tmatrix[1];                                    //! - a
+  Tmatrix[8] = Tmatrix[0];                                    //! - f
+
+  // ! Scale D matrix
+  Dmatrix      = Dmatrix * Tmatrix;
+  Matrix RT    = transpose(Rmatrix);
+  State V_jump = getEntropyJumpState(qL, qR, params);
+  State res    = matvecmul(Rmatrix, Dmatrix * matvecmul(RT, V_jump));
+
+  return res;
+}
+
+KOKKOS_INLINE_FUNCTION
+State getScalarDissipation(State &qL, State &qR, const DeviceParams &params)
+{
+  State Lmax{1.0, 1.0, 1.0, 1.0, 1.0, 1.0, 1.0, 1.0, 1.0};
+  State q                     = 0.5 * (qL + qR);
+  const real_t lambdaMaxLocal = Kokkos::max(Kokkos::abs(q[IU] - fastMagnetoAcousticSpeed(q, params, IX)),
+                                            Kokkos::abs(q[IU] + fastMagnetoAcousticSpeed(q, params, IX)));
   Lmax *= lambdaMaxLocal;
   State qJ = getConsJumpState(qL, qR, params);
   return Lmax * qJ;
@@ -931,7 +929,8 @@
 
 // Ideal GLM MHD Riemann Solver from Derigs et al. 2018  - 10.1016/j.jcp.2018.03.002
 KOKKOS_INLINE_FUNCTION
-void IdealGLM(State &qL, State &qR, State &flux, real_t &pout, real_t ch, const DeviceParams &params){
+void IdealGLM(State &qL, State &qR, State &flux, real_t &pout, real_t ch, const DeviceParams &params)
+{
   // 1. Compute KEPEC Flux
   FluxKEPEC(qL, qR, flux, pout, ch, params);
   // 2. Compute the dissipation term for the KEPES flux
@@ -941,6 +940,4 @@
 }
 
 #endif
-=======
->>>>>>> 68ff1fb0
 } // namespace fv2d