[mesh]
<<<<<<< HEAD
Nx=256
Ny=32
=======
Nx=512
Ny=256
>>>>>>> 72426dc1
xmin=0.0
xmax=4.0
ymin=0.0
ymax=4.0

[run]
tend=200.0
save_freq=0.1

boundaries_x=reflecting
boundaries_y=reflecting



[solvers]
riemann_solver=hllc
reconstruction=pcm_wb
CFL=0.1

[physics]
gamma0=1.66666667
problem=C91
well_balanced_flux_at_y_bc=true

[gravity]
mode=constant
gx=0.0
gy=40.0

[C91]
perturbation=1.0e-3

[polytrope]
theta1=20.0
m1=1.0

[thermal_conduction]
active=true
kappa=0.07

bc_xmin=fixed_temperature
bc_xmax=fixed_gradient

bc_xmin_value=1.0
bc_xmax_value=20.0

[viscosity]
active=false
mu=0.0028

[misc]
log_frequency=1000<|MERGE_RESOLUTION|>--- conflicted
+++ resolved
@@ -1,11 +1,6 @@
 [mesh]
-<<<<<<< HEAD
 Nx=256
 Ny=32
-=======
-Nx=512
-Ny=256
->>>>>>> 72426dc1
 xmin=0.0
 xmax=4.0
 ymin=0.0
