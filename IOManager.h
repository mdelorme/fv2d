--- conflicted
+++ resolved
@@ -7,17 +7,14 @@
 #include <iomanip>
 
 #include "SimInfo.h"
+#include "Gradient.h"
 
 using namespace H5Easy;
 
 namespace fv2d {
 
   // xdmf strings
-<<<<<<< HEAD
-  namespace{
-=======
   namespace {
->>>>>>> 94c82343
     char str_xdmf_header[] = R"xml(<?xml version="1.0" ?>
 <!DOCTYPE Xdmf SYSTEM "Xdmf.dtd" []>
 <Xdmf Version="2.0">
@@ -30,19 +27,10 @@
         <DataItem Dimensions="%d %d" NumberType="Float" Precision="8" Format="HDF">%s:/y</DataItem>
       </Geometry>
       )xml";
-<<<<<<< HEAD
-    #define format_xdmf_header(params)            \
-           params.Ny + 1, params.Nx + 1,          \
-           params.Ny + 1, params.Nx + 1,          \
-           (params.filename_out + ".h5").c_str(), \
-           params.Ny + 1, params.Nx + 1,          \
-           (params.filename_out + ".h5").c_str()
-=======
-    #define format_xdmf_header(params, path)                                          \
-           params.Ny + 1, params.Nx + 1,                                        \
+    #define format_xdmf_header(params, path)                     \
+           params.Ny + 1, params.Nx + 1,                         \
            params.Ny + 1, params.Nx + 1, (path + ".h5").c_str(), \
            params.Ny + 1, params.Nx + 1, (path + ".h5").c_str()
->>>>>>> 94c82343
 
     char str_xdmf_footer[] =
     R"xml(
@@ -62,19 +50,10 @@
       <Attribute Name="%s" AttributeType="Scalar" Center="Cell">
         <DataItem Dimensions="%d %d" NumberType="Float" Precision="8" Format="HDF">%s:/%s/%s</DataItem>
       </Attribute>)xml";
-<<<<<<< HEAD
-    #define format_xdmf_scalar_field(params, group, field) \
-            field,                                             \
-            params.Ny, params.Nx,                             \
-            (params.filename_out + ".h5").c_str(),            \
-            group.c_str(),                                    \
-            field
-=======
-    #define format_xdmf_scalar_field(params, path, group, field)              \
-            field,                                                      \
-            params.Ny, params.Nx,                                       \
+    #define format_xdmf_scalar_field(params, path, group, field) \
+            field,                                               \
+            params.Ny, params.Nx,                                \
             (path + ".h5").c_str(), group.c_str(), field
->>>>>>> 94c82343
 
     char str_xdmf_vector_field[] =
     R"xml(
@@ -84,27 +63,13 @@
           <DataItem Dimensions="%d %d" NumberType="Float" Precision="8" Format="HDF">%s:/%s/%s</DataItem>
         </DataItem>
       </Attribute>)xml";
-<<<<<<< HEAD
-    #define format_xdmf_vector_field(params, group, name, field_x, field_y) \
-            name,                                             \
-            params.Ny, params.Nx,                             \
-            params.Ny, params.Nx,                             \
-            (params.filename_out + ".h5").c_str(),            \
-            group.c_str(),                                    \
-            field_x,                                          \
-            params.Ny, params.Nx,                             \
-            (params.filename_out + ".h5").c_str(),            \
-            group.c_str(),                                    \
-            field_y
-=======
     #define format_xdmf_vector_field(params, path, group, name, field_x, field_y) \
-            name,                                                           \
-            params.Ny, params.Nx,                                           \
-            params.Ny, params.Nx,                                           \
-            (path + ".h5").c_str(), group.c_str(), field_x,  \
-            params.Ny, params.Nx,                                           \
+            name,                                                                 \
+            params.Ny, params.Nx,                                                 \
+            params.Ny, params.Nx,                                                 \
+            (path + ".h5").c_str(), group.c_str(), field_x,                       \
+            params.Ny, params.Nx,                                                 \
             (path + ".h5").c_str(), group.c_str(), field_y
->>>>>>> 94c82343
 
     char str_xdmf_ite_footer[] =
     R"xml(
@@ -150,18 +115,35 @@
     file.createAttribute("jend", params.jend);
     file.createAttribute("problem", params.problem);
     file.createAttribute("iteration", iteration);
-
-    std::vector<real_t> x, y;
-    // -- vertex pos
-    for (int j=params.jbeg; j <= params.jend; ++j) {
-      for (int i=params.ibeg; i <= params.iend; ++i) {
-        x.push_back((i-params.ibeg) * params.dx);
-        y.push_back((j-params.jbeg) * params.dy);
-      }
-    }
-
-    file.createDataSet("x", x);
-    file.createDataSet("y", y);
+    
+    {
+      std::vector<real_t> x, y;
+      x.reserve(params.Ntx * params.Nty);
+      y.reserve(params.Ntx * params.Nty);
+
+      // vertex position
+      for (int j=params.jbeg; j <= params.jend; ++j)
+        for (int i=params.ibeg; i <= params.iend; ++i)
+        {
+          Pos pos = geo.mapc2p_vertex(i, j); 
+          x.push_back(pos[IX]);
+          y.push_back(pos[IY]);
+        }
+      file.createDataSet("x", x);
+      file.createDataSet("y", y);
+
+      // center position
+      x.clear(); y.clear();
+      for (int j=params.jbeg; j < params.jend; ++j)
+        for (int i=params.ibeg; i < params.iend; ++i)
+        {
+          Pos pos = geo.mapc2p_center(i, j); 
+          x.push_back(pos[IX]);
+          y.push_back(pos[IY]);
+        }
+      file.createDataSet("center_x", x);
+      file.createDataSet("center_y", y);
+    }
 
     using Table = std::vector<real_t>;
 
@@ -170,7 +152,6 @@
 
     Table trho, tu, tv, tprs;
     for (int j=params.jbeg; j<params.jend; ++j) {
-
       for (int i=params.ibeg; i<params.iend; ++i) {
         real_t rho = Qhost(j, i, IR);
         real_t u   = Qhost(j, i, IU);
@@ -207,20 +188,12 @@
     
     oss << "ite_" << std::setw(4) << std::setfill('0') << iteration;
     std::string path = oss.str();
-<<<<<<< HEAD
-
-    auto flag_h5 = (iteration == 0 ? File::Truncate : File::ReadWrite);
-    auto flag_xdmf = (iteration == 0 ? "w+" : "r+");
-    File file(params.filename_out + ".h5", flag_h5);
-    FILE* xdmf_fd = fopen((params.filename_out + ".xdmf").c_str(), flag_xdmf);
-=======
     std::string filepath = params.path_out + "/" + params.filename_out;
 
     auto flag_h5 = (iteration == 0 ? File::Truncate : File::ReadWrite);
     auto flag_xdmf = (iteration == 0 ? "w+" : "r+");
     File file(filepath + ".h5", flag_h5);
     FILE* xdmf_fd = fopen((filepath + ".xdmf").c_str(), flag_xdmf);
->>>>>>> 94c82343
 
     if (iteration == 0) {
       file.createAttribute("Ntx", params.Ntx);
@@ -234,27 +207,20 @@
       file.createAttribute("problem", params.problem);
 
       std::vector<real_t> x, y;
-<<<<<<< HEAD
-
-=======
->>>>>>> 94c82343
+      x.reserve(params.Ntx * params.Nty);
+      y.reserve(params.Ntx * params.Nty);
+
       // -- vertex pos
       for (int j=params.jbeg; j <= params.jend; ++j)
         for (int i=params.ibeg; i <= params.iend; ++i)
         {
-<<<<<<< HEAD
           Pos pos = geo.mapc2p_vertex(i, j); // curvilinear
           x.push_back(pos[IX]);
           y.push_back(pos[IY]);
-=======
-          x.push_back((i-params.ibeg) * params.dx);
-          y.push_back((j-params.jbeg) * params.dy);
->>>>>>> 94c82343
         }
       file.createDataSet("x", x);
       file.createDataSet("y", y);
 
-<<<<<<< HEAD
       // -- center pos
       x.clear(); y.clear();
       for (int j=params.jbeg; j < params.jend; ++j)
@@ -267,38 +233,56 @@
       file.createDataSet("center_x", x);
       file.createDataSet("center_y", y);
 
-      fprintf(xdmf_fd, str_xdmf_header, format_xdmf_header(params));
-=======
       fprintf(xdmf_fd, str_xdmf_header, format_xdmf_header(params, params.filename_out));
->>>>>>> 94c82343
       fprintf(xdmf_fd, "%s", str_xdmf_footer);
     }
 
-    using Table = std::vector<std::vector<real_t>>;
+    using Table = std::vector<real_t>;
 
     auto Qhost = Kokkos::create_mirror(Q);
     Kokkos::deep_copy(Qhost, Q);
 
+    #define SAVE_PRESSURE_GRADIENT
+    #ifdef SAVE_PRESSURE_GRADIENT
+    // Pressure gradient
+    Array gradP_dev = Array("gradP", params.Nty, params.Ntx, 2);
+    {
+      auto geometry = this->geo; 
+      auto gradient_type = params.gradient_type;
+      Kokkos::parallel_for(
+        "PressureGradient", 
+        params.range_dom,
+        KOKKOS_LAMBDA(const int i, const int j) {
+          auto getState = [](const Array& Q, int i, int j) -> real_t {return Q(j,i,IP);};
+          Kokkos::Array<real_t, 2> grad = computeGradient(Q, getState, i, j, geometry, gradient_type);
+          gradP_dev(j,i,IX) = grad[IX];
+          gradP_dev(j,i,IY) = grad[IY];
+        });
+    }
+
+    auto gradP = Kokkos::create_mirror(gradP_dev);
+    Kokkos::deep_copy(gradP, gradP_dev);
+    Table tgradP[2];
+    #endif
+
     Table trho, tu, tv, tprs;
     for (int j=params.jbeg; j<params.jend; ++j) {
-      std::vector<real_t> rrho, ru, rv, rprs;
-
       for (int i=params.ibeg; i<params.iend; ++i) {
         real_t rho = Qhost(j, i, IR);
         real_t u   = Qhost(j, i, IU);
         real_t v   = Qhost(j, i, IV);
         real_t p   = Qhost(j, i, IP);
 
-        rrho.push_back(rho);
-        ru.push_back(u);
-        rv.push_back(v);
-        rprs.push_back(p);
+        trho.push_back(rho);
+        tu.push_back(u);
+        tv.push_back(v);
+        tprs.push_back(p);
+
+        #ifdef SAVE_PRESSURE_GRADIENT
+        tgradP[IX].push_back(gradP(j, i, IX));
+        tgradP[IY].push_back(gradP(j, i, IY));
+        #endif
       }
-
-      trho.push_back(rrho);
-      tu.push_back(ru);
-      tv.push_back(rv);
-      tprs.push_back(rprs);
     }
 
     auto group = file.createGroup(path);
@@ -307,21 +291,22 @@
     group.createDataSet("v", tv);
     group.createDataSet("prs", tprs);
     group.createAttribute("time", t);
-<<<<<<< HEAD
-    
+
+    #ifdef SAVE_PRESSURE_GRADIENT
+    group.createDataSet("dp_x", tgradP[IX]);
+    group.createDataSet("dp_y", tgradP[IY]);
+    #endif
+
     fseek(xdmf_fd, -sizeof(str_xdmf_footer), SEEK_END);
     fprintf(xdmf_fd, str_xdmf_ite_header, t);
-    fprintf(xdmf_fd, str_xdmf_scalar_field, format_xdmf_scalar_field(params, path, "rho"));
-    fprintf(xdmf_fd, str_xdmf_vector_field, format_xdmf_vector_field(params, path, "velocity", "u", "v"));
-    fprintf(xdmf_fd, str_xdmf_scalar_field, format_xdmf_scalar_field(params, path, "prs"));
-=======
-
-    fseek(xdmf_fd, -sizeof(str_xdmf_footer), SEEK_END);
-    fprintf(xdmf_fd, str_xdmf_ite_header, t);
+
     fprintf(xdmf_fd, str_xdmf_scalar_field, format_xdmf_scalar_field(params, params.filename_out, path, "rho"));
     fprintf(xdmf_fd, str_xdmf_vector_field, format_xdmf_vector_field(params, params.filename_out, path, "velocity", "u", "v"));
     fprintf(xdmf_fd, str_xdmf_scalar_field, format_xdmf_scalar_field(params, params.filename_out, path, "prs"));
->>>>>>> 94c82343
+    #ifdef SAVE_PRESSURE_GRADIENT
+    fprintf(xdmf_fd, str_xdmf_vector_field, format_xdmf_vector_field(params, params.filename_out, path, "dp", "dp_x", "dp_y"));
+    #endif
+    
     fprintf(xdmf_fd, "%s", str_xdmf_ite_footer);
     fprintf(xdmf_fd, "%s", str_xdmf_footer);
     fclose(xdmf_fd);
