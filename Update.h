--- conflicted
+++ resolved
@@ -5,11 +5,8 @@
 #include "BoundaryConditions.h"
 #include "ThermalConduction.h"
 #include "Viscosity.h"
-<<<<<<< HEAD
 #include "Sources.h"
-=======
 #include "Gravity.h"
->>>>>>> 44a37761
 
 namespace fv2d {
 
@@ -25,13 +22,7 @@
         res[IR] = q[IR];
         res[IU] = q[IU];
         res[IV] = q[IV];
-<<<<<<< HEAD
-        res[IP] = (dir == IX ? q[IP] : q[IP] + sign * q[IR] * params.g * params.dy * 0.5);
-        // TODO Lucas : Ajouter les éléments mhd si le run est mhd (en constexpr)
-        break;
-=======
         res[IP] = q[IP] + sign * q[IR] * getGravity(i, j, dir, params) * params.dy * 0.5;
->>>>>>> 44a37761
       default:  res = q; // Piecewise Constant
     }
 
@@ -175,38 +166,26 @@
           if (params.well_balanced_flux_at_y_bc && (j==params.jbeg || j==params.jend-1) && dir == IY) {
             real_t g = getGravity(i, j, dir, params);
             if (j==params.jbeg)
-<<<<<<< HEAD
               #ifdef MHD
-              fluxL = State{0.0, 0.0, poutR - Q(j, i, IR)*params.g*params.dy, 0.0, 0.0, 0.0, 0.0, 0.0, 0.0};
+              fluxL = State{0.0, 0.0, poutR - Q(j, i, IR)*g*params.dy, 0.0, 0.0, 0.0, 0.0, 0.0, 0.0};
               #else
-              fluxL = State{0.0, 0.0, poutR - Q(j, i, IR)*params.g*params.dy, 0.0};
+              fluxL = State{0.0, 0.0, poutR - Q(j, i, IR)*g*params.dy, 0.0};
               #endif
             else
               #ifdef MHD
-              fluxR = State{0.0, 0.0, poutL + Q(j, i, IR)*params.g*params.dy, 0.0, 0.0, 0.0, 0.0, 0.0, 0.0};
+              fluxR = State{0.0, 0.0, poutL + Q(j, i, IR)*g*params.dy, 0.0, 0.0, 0.0, 0.0, 0.0, 0.0};
               #else
-              fluxR = State{0.0, 0.0, poutL + Q(j, i, IR)*params.g*params.dy, 0.0};
+              fluxR = State{0.0, 0.0, poutL + Q(j, i, IR)*g*params.dy, 0.0};
               #endif
-=======
-              fluxL = State{0.0, 0.0, poutR - Q(j, i, IR)*g*params.dy, 0.0};
-            else 
-              fluxR = State{0.0, 0.0, poutL + Q(j, i, IR)*g*params.dy, 0.0};
->>>>>>> 44a37761
           }
 
           auto un_loc = getStateFromArray(Unew, i, j);
           un_loc += dt*(fluxL - fluxR)/(dir == IX ? params.dx : params.dy);
-<<<<<<< HEAD
-          if (dir == IY && params.gravity) {
-            un_loc[IV] += dt * Q(j, i, IR) * params.g;
-            un_loc[IE] += dt * 0.5 * (fluxL[IR] + fluxR[IR]) * params.g;
-=======
         
           if (params.gravity_mode != GRAV_NONE) {
             real_t g = getGravity(i, j, dir, params);
             un_loc[IV] += dt * Q(j, i, IR) * g;
             un_loc[IE] += dt * 0.5 * (fluxL[IR] + fluxR[IR]) * g;
->>>>>>> 44a37761
           }
           setStateInArray(Unew, i, j, un_loc);
         };
