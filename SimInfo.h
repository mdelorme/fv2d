#pragma once

#include <cmath>
#include <string>
#include <iomanip>
#include <functional>
#include "INIReader.h"
#include <Kokkos_Core.hpp>

namespace fv2d {

namespace {
  auto read_map(INIReader &reader, const auto& map, const std::string& section, const std::string& name, const std::string& default_value){
    std::string tmp;
    tmp = reader.Get(section, name, default_value);

    if (map.count(tmp) == 0) {
      tmp = "\nallowed values: ";
      for (auto elem : map) tmp += elem.first + ", ";
      throw std::runtime_error(std::string("bad parameter for ") + name + ": " + tmp);
    }
    return map.at(tmp);
  };
}

using real_t = double;
constexpr int Nfields = 4;
using Pos   = Kokkos::Array<real_t, 2>;
using State = Kokkos::Array<real_t, Nfields>;
using Array = Kokkos::View<real_t***>;
using ParallelRange = Kokkos::MDRangePolicy<Kokkos::Rank<2>>;

struct RestartInfo {
  real_t time;
  int iteration;
};

enum IDir : uint8_t {
  IX = 0,
  IY = 1
};

enum IVar : uint8_t {
  IR = 0,
  IU = 1,
  IV = 2,
  IP = 3,
  IE = 3
};

enum RiemannSolver {
  HLL,
  HLLC
};

enum DivCleaning {
  DEDNER, // hyperbolic div-cleaning
  DERIGS // entropy consistent
};

enum BoundaryType {
  BC_ABSORBING,
  BC_REFLECTING,
  BC_PERIODIC
};

enum TimeStepping {
  TS_EULER,
  TS_RK2
};

enum ReconstructionType {
  PCM,
  PCM_WB,
  PLM
};

enum ThermalConductivityMode {
  TCM_CONSTANT,
  TCM_B02,
};

// Thermal conduction at boundary
enum BCTC_Mode {
  BCTC_NONE,              // Nothing special done
  BCTC_FIXED_TEMPERATURE, // Lock the temperature at the boundary
  BCTC_FIXED_GRADIENT     // Lock the gradient at the boundary
};

enum ViscosityMode {
  VSC_CONSTANT
};

<<<<<<< HEAD
// Run
struct Params{
  INIReader reader;
  real_t save_freq;
  real_t tend;
  std::string filename_out = "run";
  std::string restart_file = "";
  BoundaryType boundary_x = BC_REFLECTING;
  BoundaryType boundary_y = BC_REFLECTING;
  ReconstructionType reconstruction = PCM; 
  RiemannSolver riemann_solver = HLL;
  DivCleaning div_cleaning = DEDNER;
  TimeStepping time_stepping = TS_EULER;
  real_t CFL = 0.1;

  bool multiple_outputs = false;

  // Parallel stuff
  ParallelRange range_tot;
  ParallelRange range_dom;
  ParallelRange range_xbound;
  ParallelRange range_ybound;
  ParallelRange range_slopes;

  // Mesh
  int Nx;      // Number of domain cells
  int Ny;      
  int Ng;      // Number of ghosts
  int Ntx;     // Total number of cells
  int Nty;
  int ibeg;    // First cell of the domain
  int iend;    // First cell outside of the domain
  int jbeg;
  int jend;
  real_t xmin; // Minimum boundary of the domain
  real_t xmax; // Maximum boundary of the domain
  real_t ymin;
  real_t ymax;
  real_t dx;   // Space step
  real_t dy;

  // Run and physics
  real_t epsilon = 1.0e-6;
=======
// All parameters that should be copied on the device
struct DeviceParams { 
  // Thermodynamics
>>>>>>> ac082822
  real_t gamma0 = 5.0/3.0;

  // Gravity
  bool gravity = false;
  real_t g;
  bool well_balanced_flux_at_y_bc = false;
<<<<<<< HEAD
  bool well_balanced = false;
  std::string problem;
  real_t cr = 0.1; // GLMMHD
=======
>>>>>>> ac082822

  // Thermal conductivity
  bool thermal_conductivity_active;
  ThermalConductivityMode thermal_conductivity_mode;
  real_t kappa;
  BCTC_Mode bctc_ymin, bctc_ymax;
  real_t bctc_ymin_value, bctc_ymax_value;

  // Viscosity
  bool viscosity_active;
  ViscosityMode viscosity_mode;
  real_t mu;

  // Polytropes and such
  real_t m1;
  real_t theta1;
  real_t m2;
  real_t theta2;

  // H84
  real_t h84_pert;

  // C91
  real_t c91_pert;

  // B02
  real_t b02_ymid;
  real_t b02_kappa1;
  real_t b02_kappa2;
  real_t b02_thickness;

  // Boundaries
  BoundaryType boundary_x = BC_REFLECTING;
  BoundaryType boundary_y = BC_REFLECTING;

  // Godunov
  ReconstructionType reconstruction = PCM; 
  RiemannSolver riemann_solver = HLL;

  // Mesh
  int Nx;      // Number of domain cells
  int Ny;      
  int Ng;      // Number of ghosts
  int Ntx;     // Total number of cells
  int Nty;
  int ibeg;    // First cell of the domain
  int iend;    // First cell outside of the domain
  int jbeg;
  int jend;
  real_t xmin; // Minimum boundary of the domain
  real_t xmax; // Maximum boundary of the domain
  real_t ymin;
  real_t ymax;
  real_t dx;   // Space step
  real_t dy;

  // Misc stuff
  real_t epsilon = 1.0e-6;

  void init_from_inifile(INIReader &reader) {
    

    // Mesh
    Nx = reader.GetInteger("mesh", "Nx", 32);
    Ny = reader.GetInteger("mesh", "Ny", 32);
    Ng = reader.GetInteger("mesh", "Nghosts", 2);
    xmin = reader.GetFloat("mesh", "xmin", 0.0);
    xmax = reader.GetFloat("mesh", "xmax", 1.0);
    ymin = reader.GetFloat("mesh", "ymin", 0.0);
    ymax = reader.GetFloat("mesh", "ymax", 1.0);

    Ntx  = Nx + 2*Ng;
    Nty  = Ny + 2*Ng;
    ibeg = Ng;
    iend = Ng+Nx;
    jbeg = Ng;
    jend = Ng+Ny;

    dx = (xmax-xmin) / Nx;
    dy = (ymax-ymin) / Ny;

    std::map<std::string, BoundaryType> bc_map{
      {"reflecting",         BC_REFLECTING},
      {"absorbing",          BC_ABSORBING},
      {"periodic",           BC_PERIODIC}
    };
    boundary_x = read_map(reader, bc_map, "run", "boundaries_x", "reflecting");
    boundary_y = read_map(reader, bc_map, "run", "boundaries_y", "reflecting");

    std::map<std::string, ReconstructionType> recons_map{
      {"pcm",    PCM},
      {"pcm_wb", PCM_WB},
      {"plm",    PLM}
    };
    reconstruction = read_map(reader, recons_map, "solvers", "reconstruction", "pcm");

    std::map<std::string, RiemannSolver> riemann_map{
      {"hll", HLL},
      {"hllc", HLLC}
    };
    riemann_solver = read_map(reader, riemann_map, "solvers", "riemann_solver", "hllc");

    // Physics
    epsilon = reader.GetFloat("misc", "epsilon", 1.0e-6);
    gamma0  = reader.GetFloat("physics", "gamma0", 5.0/3.0);
    gravity = reader.GetBoolean("physics", "gravity", false);
    g       = reader.GetFloat("physics", "g", 0.0);
    m1      = reader.GetFloat("polytrope", "m1", 1.0);
    theta1  = reader.GetFloat("polytrope", "theta1", 10.0);
    m2      = reader.GetFloat("polytrope", "m2", 1.0);
    theta2  = reader.GetFloat("polytrope", "theta2", 10.0);
    well_balanced_flux_at_y_bc = reader.GetBoolean("physics", "well_balanced_flux_at_y_bc", false);

    // Thermal conductivity
    thermal_conductivity_active = reader.GetBoolean("thermal_conduction", "active", false);
    std::map<std::string, ThermalConductivityMode> thermal_conductivity_map{
      {"constant", TCM_CONSTANT},
      {"B02",      TCM_B02}
    };
    thermal_conductivity_mode = read_map(reader, thermal_conductivity_map, "thermal_conduction", "conductivity_mode", "constant");
    kappa = reader.GetFloat("thermal_conduction", "kappa", 0.0);

    std::map<std::string, BCTC_Mode> bctc_map{
      {"none",              BCTC_NONE},
      {"fixed_temperature", BCTC_FIXED_TEMPERATURE},
      {"fixed_gradient",    BCTC_FIXED_GRADIENT}
    };
    bctc_ymin = read_map(reader, bctc_map, "thermal_conduction", "bc_xmin", "none");
    bctc_ymax = read_map(reader, bctc_map, "thermal_conduction", "bc_xmax", "none");
    bctc_ymin_value = reader.GetFloat("thermal_conduction", "bc_xmin_value", 1.0);
    bctc_ymax_value = reader.GetFloat("thermal_conduction", "bc_xmax_value", 1.0);

    // Viscosity
    viscosity_active = reader.GetBoolean("viscosity", "active", false);
    std::map<std::string, ViscosityMode> viscosity_map{
      {"constant", VSC_CONSTANT},
    };
    viscosity_mode = read_map(reader, viscosity_map, "viscosity", "viscosity_mode", "constant");
    mu = reader.GetFloat("viscosity", "mu", 0.0);

    // H84
    h84_pert = reader.GetFloat("H84", "perturbation", 1.0e-4);

    // C91
    c91_pert = reader.GetFloat("C91", "perturbation", 1.0e-3);
  }
};

// All the parameters
struct Params {
  real_t save_freq;
  real_t tend;
  std::string filename_out = "run";
  std::string restart_file = "";
  TimeStepping time_stepping = TS_EULER;
  real_t CFL = 0.1;

  bool multiple_outputs = false;

  // Parallel stuff
  ParallelRange range_tot;
  ParallelRange range_dom;
  ParallelRange range_xbound;
  ParallelRange range_ybound;
  ParallelRange range_slopes;

  // Run
  std::string problem;

  // All the physics
  DeviceParams device_params;

  // Misc 
  int seed;
  int log_frequency;
  
  struct value_container {
    std::string value;
    bool from_file = false;
    bool used = false;
  };
  std::map<std::string, std::map<std::string, value_container>> _values;
  
  template<typename T>
  void registerValue(std::string section, std::string name, const T& default_value) {
    // TODO: revoir la logique car affiche unused et default à chaque paramètre.
    // Les valeurs sont par contre correctes.
    auto hasValue = [&](const std::string& section, const std::string& name) {
      return (this->_values.count(section) != 0) && (this->_values.at(section).count(name) != 0);
    };

    bool is_present_in_file = hasValue(section, name);
    if (is_present_in_file) {
      this->_values[section][name].used = true;
      this->_values[section][name].from_file = true;
    }
    if constexpr (std::is_same_v<T, std::string>){
      this->_values[section][name].value = default_value;
    }
    else {
      this->_values[section][name].value = std::to_string(default_value);
    }
  }
  bool GetBoolean(std::string section, std::string name, bool default_value){
    bool res = this->reader.GetBoolean(section, name, default_value);
    registerValue(section, name, res);
    return res;
  }
  
  int GetInteger(std::string section, std::string name, int default_value){
    int res = this->reader.GetInteger(section, name, default_value);
    registerValue(section, name, res);
    return res;
  }
  
  real_t GetFloat(std::string section, std::string name, real_t default_value){
    real_t res = this->reader.GetFloat(section, name, default_value);
    registerValue(section, name, res);
    return res;
  }
  std::string Get(std::string section, std::string name, std::string default_value){
    std::string res = this->reader.Get(section, name, default_value);
    registerValue(section, name, res);
    return res;
  }

  void outputValues(std::ostream& o){
    constexpr std::string::size_type name_width = 20;
    constexpr std::string::size_type value_width = 20;
    auto initial_format = o.flags();
    std::string problem = this->Get("physics", "problem", "unknown");
    o << "Parameters used for the problem: " << problem << std::endl;
    o << std::left;
    for( auto p_section : this->_values )
    {
      const std::string& section_name = p_section.first;
      const std::map<std::string, value_container>& map_section = p_section.second;

      o << "\n[" << section_name << "]" << std::endl;
      for( auto p_var : map_section )
      {
        const std::string& var_name = p_var.first;
        const value_container& val = p_var.second;

        o << std::setw(std::max(var_name.length(),name_width)) << var_name << " = " << std::setw(std::max(val.value.length(), value_width)) << val.value << std::endl;
      }
    }
    o.flags(initial_format);
  }
};


// Helper to get the position in the mesh
KOKKOS_INLINE_FUNCTION
Pos getPos(const DeviceParams& params, int i, int j) {
  return {params.xmin + (i-params.ibeg+0.5) * params.dx,
          params.ymin + (j-params.jbeg+0.5) * params.dy};
}

Params readInifile(std::string filename) {
  // Params reader(filename);
  Params res;
<<<<<<< HEAD
  res.reader = INIReader(filename);
  // INIReader& reader = res.reader;
  // Mesh
  res.Nx = res.GetInteger("mesh", "Nx", 32);
  res.Ny = res.GetInteger("mesh", "Ny", 32);
  res.Ng = res.GetInteger("mesh", "Nghosts", 2);
  res.xmin = res.GetFloat("mesh", "xmin", 0.0);
  res.xmax = res.GetFloat("mesh", "xmax", 1.0);
  res.ymin = res.GetFloat("mesh", "ymin", 0.0);
  res.ymax = res.GetFloat("mesh", "ymax", 1.0);

  res.Ntx  = res.Nx + 2*res.Ng;
  res.Nty  = res.Ny + 2*res.Ng;
  res.ibeg = res.Ng;
  res.iend = res.Ng+res.Nx;
  res.jbeg = res.Ng;
  res.jend = res.Ng+res.Ny;

  res.dx = (res.xmax-res.xmin) / res.Nx;
  res.dy = (res.ymax-res.ymin) / res.Ny;
=======
>>>>>>> ac082822

  // Run
  res.tend = res.GetFloat("run", "tend", 1.0);
  res.multiple_outputs = res.GetBoolean("run", "multiple_outputs", false);
  res.restart_file = res.Get("run", "restart_file", "");
  if (res.restart_file != "" && !res.multiple_outputs)
    throw std::runtime_error("Restart one unique files is not implemented yet !");
    
  res.save_freq = res.GetFloat("run", "save_freq", 1.0e-1);
  res.filename_out = res.Get("run", "output_filename", "run");

<<<<<<< HEAD
  std::string tmp;
  tmp = res.Get("run", "boundaries_x", "reflecting");
  std::map<std::string, BoundaryType> bc_map{
    {"reflecting",         BC_REFLECTING},
    {"absorbing",          BC_ABSORBING},
    {"periodic",           BC_PERIODIC}
  };
  res.boundary_x = bc_map[tmp];
  tmp = res.Get("run", "boundaries_y", "reflecting");
  res.boundary_y = bc_map[tmp];

  tmp = res.Get("solvers", "reconstruction", "pcm");
  std::map<std::string, ReconstructionType> recons_map{
    {"pcm",    PCM},
    {"pcm_wb", PCM_WB},
    {"plm",    PLM}
  };
  res.reconstruction = recons_map[tmp];

  tmp = res.Get("solvers", "riemann_solver", "hllc");
  std::map<std::string, RiemannSolver> riemann_map{
    {"hll", HLL},
    {"hllc", HLLC}
  };
  res.riemann_solver = riemann_map[tmp];
  tmp = res.Get("solvers", "div_cleaning", "dedner");
  std::map<std::string, DivCleaning> div_cleaning_map{
    {"dedner", DEDNER},
    {"derigs", DERIGS}
  };
  res.div_cleaning = div_cleaning_map[tmp];
  if (res.div_cleaning == DERIGS) {
    throw std::runtime_error("Derigs div cleaning is not implemented yet !");
  };
  tmp = res.Get("solvers", "time_stepping", "euler");
=======
>>>>>>> ac082822
  std::map<std::string, TimeStepping> ts_map{
    {"euler", TS_EULER},
    {"RK2",   TS_RK2}
  };
<<<<<<< HEAD
  res.time_stepping = ts_map[tmp];

  res.CFL = res.GetFloat("solvers", "CFL", 0.8);

  // Physics
  res.epsilon = res.GetFloat("misc", "epsilon", 1.0e-6);
  res.gamma0  = res.GetFloat("physics", "gamma0", 5.0/3.0);
  res.gravity = res.GetBoolean("physics", "gravity", false);
  res.g       = res.GetFloat("physics", "g", 0.0);
  res.cr      = res.GetFloat("physics", "cr", 0.1);
  res.m1      = res.GetFloat("polytrope", "m1", 1.0);
  res.theta1  = res.GetFloat("polytrope", "theta1", 10.0);
  res.m2      = res.GetFloat("polytrope", "m2", 1.0);
  res.theta2  = res.GetFloat("polytrope", "theta2", 10.0);
  res.problem = res.Get("physics", "problem", "blast");
  res.well_balanced_flux_at_y_bc = res.GetBoolean("physics", "well_balanced_flux_at_y_bc", false);

  // Thermal conductivity
  res.thermal_conductivity_active = res.GetBoolean("thermal_conduction", "active", false);
  tmp = res.Get("thermal_conduction", "conductivity_mode", "constant");
  std::map<std::string, ThermalConductivityMode> thermal_conductivity_map{
    {"constant", TCM_CONSTANT},
    {"B02",      TCM_B02}
  };
  res.thermal_conductivity_mode = thermal_conductivity_map[tmp];
  res.kappa = res.GetFloat("thermal_conduction", "kappa", 0.0);

  std::map<std::string, BCTC_Mode> bctc_map{
    {"none",              BCTC_NONE},
    {"fixed_temperature", BCTC_FIXED_TEMPERATURE},
    {"fixed_gradient",    BCTC_FIXED_GRADIENT}
  };
  tmp = res.Get("thermal_conduction", "bc_xmin", "none");
  res.bctc_ymin = bctc_map[tmp];
  tmp = res.Get("thermal_conduction", "bc_xmax", "none");
  res.bctc_ymax = bctc_map[tmp];
  res.bctc_ymin_value = res.GetFloat("thermal_conduction", "bc_xmin_value", 1.0);
  res.bctc_ymax_value = res.GetFloat("thermal_conduction", "bc_xmax_value", 1.0);

  // Viscosity
  res.viscosity_active = res.GetBoolean("viscosity", "active", false);
  tmp = res.Get("viscosity", "viscosity_mode", "constant");
  std::map<std::string, ViscosityMode> viscosity_map{
    {"constant", VSC_CONSTANT},
  };
  res.viscosity_mode = viscosity_map[tmp];
  res.mu = res.GetFloat("viscosity", "mu", 0.0);

  // H84
  res.h84_pert = res.GetFloat("H84", "perturbation", 1.0e-4);

  // C91
  res.c91_pert = res.GetFloat("C91", "perturbation", 1.0e-3);
=======
  res.time_stepping = read_map(reader, ts_map, "solvers", "time_stepping", "euler");
  res.problem = reader.Get("physics", "problem", "blast");

  res.CFL = reader.GetFloat("solvers", "CFL", 0.8);
>>>>>>> ac082822

  // Misc
  res.seed = res.GetInteger("misc", "seed", 12345);
  res.log_frequency = res.GetInteger("misc", "log_frequency", 10);

  // All device parameters
  res.device_params.init_from_inifile(reader);

  // Parallel ranges
  res.range_tot = ParallelRange({0, 0}, {res.device_params.Ntx, res.device_params.Nty});
  res.range_dom = ParallelRange({res.device_params.ibeg, res.device_params.jbeg}, {res.device_params.iend, res.device_params.jend});
  res.range_xbound = ParallelRange({0, res.device_params.jbeg}, {res.device_params.Ng, res.device_params.jend});
  res.range_ybound = ParallelRange({0, 0}, {res.device_params.Ntx, res.device_params.Ng});
  res.range_slopes = ParallelRange({res.device_params.ibeg-1, res.device_params.jbeg-1}, {res.device_params.iend+1, res.device_params.jend+1});


  return res;
} 
}


// All states operations
#include "States.h"

namespace fv2d {
void consToPrim(Array U, Array Q, const Params &full_params) {
  auto params = full_params.device_params;
  Kokkos::parallel_for( "Conservative to Primitive", 
                        full_params.range_tot,
                        KOKKOS_LAMBDA(const int i, const int j) {
                          State Uloc = getStateFromArray(U, i, j);
                          State Qloc = consToPrim(Uloc, params);
                          setStateInArray(Q, i, j, Qloc);
                        });
}

void primToCons(Array &Q, Array &U, const Params &full_params) {
  auto params = full_params.device_params;
  Kokkos::parallel_for( "Primitive to Conservative", 
                        full_params.range_tot,
                        KOKKOS_LAMBDA(const int i, const int j) {
                          State Qloc = getStateFromArray(Q, i, j);
                          State Uloc = primToCons(Qloc, params);
                          setStateInArray(U, i, j, Uloc);
                        });
}

void checkNegatives(Array &Q, const Params &full_params) {
  uint64_t negative_density  = 0;
  uint64_t negative_pressure = 0;
  uint64_t nan_count = 0;

  Kokkos::parallel_reduce(
    "Check negative density/pressure", 
    full_params.range_dom,
    KOKKOS_LAMBDA(const int i, const int j, uint64_t& lnegative_density, uint64_t& lnegative_pressure, uint64_t& lnan_count) {
      constexpr real_t eps = 1.0e-6;
      if (Q(j, i, IR) < 0) {
        Q(j, i, IR) = eps;
        lnegative_density++;
      }
      if (Q(j, i, IP) < 0) {
        Q(j, i, IP) = eps;
        lnegative_pressure++;
      }

      for (int ivar=0; ivar < Nfields; ++ivar)
        if (std::isnan(Q(j, i, ivar)))
          lnan_count++;

    }, negative_density, negative_pressure, nan_count);

    if (negative_density) 
      std::cout << "--> negative density: " << negative_density << std::endl;
    if (negative_pressure)
      std::cout << "--> negative pressure: " << negative_pressure << std::endl;
    if (nan_count)
      std::cout << "--> NaN detected." << std::endl;
}

}<|MERGE_RESOLUTION|>--- conflicted
+++ resolved
@@ -91,67 +91,18 @@
   VSC_CONSTANT
 };
 
-<<<<<<< HEAD
-// Run
-struct Params{
-  INIReader reader;
-  real_t save_freq;
-  real_t tend;
-  std::string filename_out = "run";
-  std::string restart_file = "";
-  BoundaryType boundary_x = BC_REFLECTING;
-  BoundaryType boundary_y = BC_REFLECTING;
-  ReconstructionType reconstruction = PCM; 
-  RiemannSolver riemann_solver = HLL;
-  DivCleaning div_cleaning = DEDNER;
-  TimeStepping time_stepping = TS_EULER;
-  real_t CFL = 0.1;
-
-  bool multiple_outputs = false;
-
-  // Parallel stuff
-  ParallelRange range_tot;
-  ParallelRange range_dom;
-  ParallelRange range_xbound;
-  ParallelRange range_ybound;
-  ParallelRange range_slopes;
-
-  // Mesh
-  int Nx;      // Number of domain cells
-  int Ny;      
-  int Ng;      // Number of ghosts
-  int Ntx;     // Total number of cells
-  int Nty;
-  int ibeg;    // First cell of the domain
-  int iend;    // First cell outside of the domain
-  int jbeg;
-  int jend;
-  real_t xmin; // Minimum boundary of the domain
-  real_t xmax; // Maximum boundary of the domain
-  real_t ymin;
-  real_t ymax;
-  real_t dx;   // Space step
-  real_t dy;
-
-  // Run and physics
-  real_t epsilon = 1.0e-6;
-=======
 // All parameters that should be copied on the device
 struct DeviceParams { 
   // Thermodynamics
->>>>>>> ac082822
   real_t gamma0 = 5.0/3.0;
 
   // Gravity
   bool gravity = false;
   real_t g;
   bool well_balanced_flux_at_y_bc = false;
-<<<<<<< HEAD
   bool well_balanced = false;
   std::string problem;
-  real_t cr = 0.1; // GLMMHD
-=======
->>>>>>> ac082822
+  // real_t cr = 0.1; // GLMMHD
 
   // Thermal conductivity
   bool thermal_conductivity_active;
@@ -414,29 +365,6 @@
 Params readInifile(std::string filename) {
   // Params reader(filename);
   Params res;
-<<<<<<< HEAD
-  res.reader = INIReader(filename);
-  // INIReader& reader = res.reader;
-  // Mesh
-  res.Nx = res.GetInteger("mesh", "Nx", 32);
-  res.Ny = res.GetInteger("mesh", "Ny", 32);
-  res.Ng = res.GetInteger("mesh", "Nghosts", 2);
-  res.xmin = res.GetFloat("mesh", "xmin", 0.0);
-  res.xmax = res.GetFloat("mesh", "xmax", 1.0);
-  res.ymin = res.GetFloat("mesh", "ymin", 0.0);
-  res.ymax = res.GetFloat("mesh", "ymax", 1.0);
-
-  res.Ntx  = res.Nx + 2*res.Ng;
-  res.Nty  = res.Ny + 2*res.Ng;
-  res.ibeg = res.Ng;
-  res.iend = res.Ng+res.Nx;
-  res.jbeg = res.Ng;
-  res.jend = res.Ng+res.Ny;
-
-  res.dx = (res.xmax-res.xmin) / res.Nx;
-  res.dy = (res.ymax-res.ymin) / res.Ny;
-=======
->>>>>>> ac082822
 
   // Run
   res.tend = res.GetFloat("run", "tend", 1.0);
@@ -448,108 +376,14 @@
   res.save_freq = res.GetFloat("run", "save_freq", 1.0e-1);
   res.filename_out = res.Get("run", "output_filename", "run");
 
-<<<<<<< HEAD
-  std::string tmp;
-  tmp = res.Get("run", "boundaries_x", "reflecting");
-  std::map<std::string, BoundaryType> bc_map{
-    {"reflecting",         BC_REFLECTING},
-    {"absorbing",          BC_ABSORBING},
-    {"periodic",           BC_PERIODIC}
-  };
-  res.boundary_x = bc_map[tmp];
-  tmp = res.Get("run", "boundaries_y", "reflecting");
-  res.boundary_y = bc_map[tmp];
-
-  tmp = res.Get("solvers", "reconstruction", "pcm");
-  std::map<std::string, ReconstructionType> recons_map{
-    {"pcm",    PCM},
-    {"pcm_wb", PCM_WB},
-    {"plm",    PLM}
-  };
-  res.reconstruction = recons_map[tmp];
-
-  tmp = res.Get("solvers", "riemann_solver", "hllc");
-  std::map<std::string, RiemannSolver> riemann_map{
-    {"hll", HLL},
-    {"hllc", HLLC}
-  };
-  res.riemann_solver = riemann_map[tmp];
-  tmp = res.Get("solvers", "div_cleaning", "dedner");
-  std::map<std::string, DivCleaning> div_cleaning_map{
-    {"dedner", DEDNER},
-    {"derigs", DERIGS}
-  };
-  res.div_cleaning = div_cleaning_map[tmp];
-  if (res.div_cleaning == DERIGS) {
-    throw std::runtime_error("Derigs div cleaning is not implemented yet !");
-  };
-  tmp = res.Get("solvers", "time_stepping", "euler");
-=======
->>>>>>> ac082822
   std::map<std::string, TimeStepping> ts_map{
     {"euler", TS_EULER},
     {"RK2",   TS_RK2}
   };
-<<<<<<< HEAD
-  res.time_stepping = ts_map[tmp];
-
-  res.CFL = res.GetFloat("solvers", "CFL", 0.8);
-
-  // Physics
-  res.epsilon = res.GetFloat("misc", "epsilon", 1.0e-6);
-  res.gamma0  = res.GetFloat("physics", "gamma0", 5.0/3.0);
-  res.gravity = res.GetBoolean("physics", "gravity", false);
-  res.g       = res.GetFloat("physics", "g", 0.0);
-  res.cr      = res.GetFloat("physics", "cr", 0.1);
-  res.m1      = res.GetFloat("polytrope", "m1", 1.0);
-  res.theta1  = res.GetFloat("polytrope", "theta1", 10.0);
-  res.m2      = res.GetFloat("polytrope", "m2", 1.0);
-  res.theta2  = res.GetFloat("polytrope", "theta2", 10.0);
-  res.problem = res.Get("physics", "problem", "blast");
-  res.well_balanced_flux_at_y_bc = res.GetBoolean("physics", "well_balanced_flux_at_y_bc", false);
-
-  // Thermal conductivity
-  res.thermal_conductivity_active = res.GetBoolean("thermal_conduction", "active", false);
-  tmp = res.Get("thermal_conduction", "conductivity_mode", "constant");
-  std::map<std::string, ThermalConductivityMode> thermal_conductivity_map{
-    {"constant", TCM_CONSTANT},
-    {"B02",      TCM_B02}
-  };
-  res.thermal_conductivity_mode = thermal_conductivity_map[tmp];
-  res.kappa = res.GetFloat("thermal_conduction", "kappa", 0.0);
-
-  std::map<std::string, BCTC_Mode> bctc_map{
-    {"none",              BCTC_NONE},
-    {"fixed_temperature", BCTC_FIXED_TEMPERATURE},
-    {"fixed_gradient",    BCTC_FIXED_GRADIENT}
-  };
-  tmp = res.Get("thermal_conduction", "bc_xmin", "none");
-  res.bctc_ymin = bctc_map[tmp];
-  tmp = res.Get("thermal_conduction", "bc_xmax", "none");
-  res.bctc_ymax = bctc_map[tmp];
-  res.bctc_ymin_value = res.GetFloat("thermal_conduction", "bc_xmin_value", 1.0);
-  res.bctc_ymax_value = res.GetFloat("thermal_conduction", "bc_xmax_value", 1.0);
-
-  // Viscosity
-  res.viscosity_active = res.GetBoolean("viscosity", "active", false);
-  tmp = res.Get("viscosity", "viscosity_mode", "constant");
-  std::map<std::string, ViscosityMode> viscosity_map{
-    {"constant", VSC_CONSTANT},
-  };
-  res.viscosity_mode = viscosity_map[tmp];
-  res.mu = res.GetFloat("viscosity", "mu", 0.0);
-
-  // H84
-  res.h84_pert = res.GetFloat("H84", "perturbation", 1.0e-4);
-
-  // C91
-  res.c91_pert = res.GetFloat("C91", "perturbation", 1.0e-3);
-=======
   res.time_stepping = read_map(reader, ts_map, "solvers", "time_stepping", "euler");
   res.problem = reader.Get("physics", "problem", "blast");
 
-  res.CFL = reader.GetFloat("solvers", "CFL", 0.8);
->>>>>>> ac082822
+  res.CFL = res.GetFloat("solvers", "CFL", 0.8);
 
   // Misc
   res.seed = res.GetInteger("misc", "seed", 12345);
