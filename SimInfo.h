--- conflicted
+++ resolved
@@ -110,9 +110,10 @@
   MAP_MAPPED,
 };
 
-enum GravityType { 
+enum GravityMode { 
   GRAV_NONE,
   GRAV_CONST,
+  GRAV_ANALYTICAL,
   GRAV_RADIAL_LIN,
   GRAV_READFILE,
 };
@@ -130,6 +131,10 @@
   GREEN_GAUSS_WIDE,
 };
 
+enum AnalyticalGravityMode {
+  AGM_HOT_BUBBLE
+};
+
 // Pos arithmetic
 
 KOKKOS_INLINE_FUNCTION
@@ -161,16 +166,6 @@
   return {p[IX] / f,
           p[IY] / f};
 }
-
-enum GravityMode {
-  GRAV_NONE,
-  GRAV_CONSTANT,
-  GRAV_ANALYTICAL
-};
-
-enum AnalyticalGravityMode {
-  AGM_HOT_BUBBLE
-};
 
 // Add functions HasSection and HasValue to INIReader, remove this when jtilly/inih.git will be updated
 struct IniReader : INIReader {
@@ -325,14 +320,9 @@
   real_t gamma0 = 5.0/3.0;
   
   // Gravity
-<<<<<<< HEAD
-  GravityType gravity = GRAV_NONE;
-  real_t g;
-=======
   GravityMode gravity_mode;
   real_t gx, gy;
   AnalyticalGravityMode analytical_gravity_mode;
->>>>>>> d2f08433
   bool well_balanced_flux_at_y_bc = false;
   bool well_balanced = false;
 
@@ -439,14 +429,13 @@
   // Misc stuff
   real_t epsilon = 1.0e-6;
   
-<<<<<<< HEAD
-  void init_from_inifile(INIReader &reader) {
+  void init_from_inifile(Reader &reader) {
 
     std::map<std::string, FluxSolver> flux_solver_map{
       {"ctu",      FLUX_CTU},
       {"godounov", FLUX_GODOUNOV}
     };
-    flux_solver = read_map(reader, flux_solver_map, "solvers", "flux_solver", "godounov");
+    flux_solver = reader.GetMapValue(flux_solver_map, "solvers", "flux_solver", "godounov");
 
     // Geometry
     std::map<std::string, GeometryType> geo_map{
@@ -457,7 +446,7 @@
       {"ring",           GEO_RING},
       {"maptest",        GEO_TEST},
     };
-    geometry_type = read_map(reader, geo_map, "mesh", "geometry", "cartesian");
+    geometry_type = reader.GetMapValue(geo_map, "mesh", "geometry", "cartesian");
     geometry_colella_param = reader.GetFloat("mesh", "geometry_colella_param", 0.6 / (2.0 * M_PI));
     radial_radius = reader.GetFloat("mesh", "radial_radius", 1.0);
 
@@ -466,27 +455,7 @@
       {"center",   MAP_CENTER},
       {"mapped",   MAP_MAPPED},
     };
-    mapc2p_type = read_map(reader, mapc2p_center_type, "mesh", "mapc2p_type", "centroid");
-
-    std::map<std::string, GravityType> gravity_map{
-      {"none",          GRAV_NONE},
-      {"false",         GRAV_NONE},
-      {"const",         GRAV_CONST},
-      {"true",          GRAV_CONST},
-      {"radial_linear", GRAV_RADIAL_LIN},
-      {"readfile",      GRAV_READFILE},
-    };
-    gravity = read_map(reader, gravity_map, "physics", "gravity", "false");
-
-    std::map<std::string, HeatingType> heating_map{
-      {"none",          HEAT_NONE},
-      {"false",         HEAT_NONE},
-      {"readfile",      HEAT_READFILE},
-    };
-    heating = read_map(reader, heating_map, "physics", "heating", "false");
-
-    coriolis_active = reader.GetBoolean("coriolis", "active", false);
-    coriolis_omega = reader.GetFloat("coriolis", "omega", 2.8329587910568913e-06);
+    mapc2p_type = reader.GetMapValue(mapc2p_center_type, "mesh", "mapc2p_type", "centroid");
 
     std::map<std::string, GradientType> gradient_map{
       {"least-square",       LEAST_SQUARE},
@@ -495,14 +464,9 @@
       {"green-gauss",        GREEN_GAUSS},
       {"green-gauss-wide",   GREEN_GAUSS_WIDE},
     };
-    gradient_type = read_map(reader, gradient_map, "solvers", "gradient", "least-square");
+    gradient_type = reader.GetMapValue(gradient_map, "solvers", "gradient", "least-square");
     use_pressure_gradient = reader.GetBoolean("solvers", "use_pressure_gradient", false);
 
-=======
-  void init_from_inifile(Reader &reader) {
-    
-    
->>>>>>> d2f08433
     // Mesh
     Nx = reader.GetInteger("mesh", "Nx", 32);
     Ny = reader.GetInteger("mesh", "Ny", 32);
@@ -554,10 +518,6 @@
     // Physics
     epsilon = reader.GetFloat("misc", "epsilon", 1.0e-6);
     gamma0  = reader.GetFloat("physics", "gamma0", 5.0/3.0);
-<<<<<<< HEAD
-    g       = reader.GetFloat("physics", "g", 0.0);
-=======
->>>>>>> d2f08433
     m1      = reader.GetFloat("polytrope", "m1", 1.0);
     theta1  = reader.GetFloat("polytrope", "theta1", 10.0);
     m2      = reader.GetFloat("polytrope", "m2", 1.0);
@@ -566,9 +526,11 @@
 
     // Gravity
     std::map<std::string, GravityMode> gravity_map{
-      {"none",       GRAV_NONE},
-      {"constant",   GRAV_CONSTANT},
-      {"analytical", GRAV_ANALYTICAL}
+      {"none",          GRAV_NONE},
+      {"constant",      GRAV_CONST},
+      {"analytical",    GRAV_ANALYTICAL},
+      {"radial_linear", GRAV_RADIAL_LIN},
+      {"readfile",      GRAV_READFILE},
     };
     gravity_mode = reader.GetMapValue(gravity_map, "gravity", "mode", "none");
 
@@ -599,6 +561,18 @@
     bctc_ymin_value = reader.GetFloat("thermal_conduction", "bc_ymin_value", 1.0);
     bctc_ymax_value = reader.GetFloat("thermal_conduction", "bc_ymax_value", 1.0);
 
+    // Heating
+    std::map<std::string, HeatingType> heating_map{
+      {"none",          HEAT_NONE},
+      {"false",         HEAT_NONE},
+      {"readfile",      HEAT_READFILE},
+    };
+    heating = reader.GetMapValue(heating_map, "physics", "heating", "false");
+
+    // Coriolis
+    coriolis_active = reader.GetBoolean("coriolis", "active", false);
+    coriolis_omega = reader.GetFloat("coriolis", "omega", 2.8329587910568913e-06);
+
     // Viscosity
     viscosity_active = reader.GetBoolean("viscosity", "active", false);
     std::map<std::string, ViscosityMode> viscosity_map{
@@ -613,7 +587,6 @@
     // C91
     c91_pert = reader.GetFloat("C91", "perturbation", 1.0e-3);
 
-<<<<<<< HEAD
     reflective_flux = reader.GetBoolean("run", "reflective_flux", false); 
     reflective_flux_wb = reader.GetBoolean("run", "reflective_flux_wb", false); 
     fixed_spline_boundaries = reader.GetBoolean("run", "fixed_spline_boundaries", false); 
@@ -622,11 +595,11 @@
 
     // Spline
     std::string spline_data_path = reader.Get("physics", "spline_data", "spline.data");
-    if (reader.Get("physics", "problem", "unknown") == "readfile") {
+    if (reader._values["physics"]["problem"].value == "readfile") {
       spl_rho  = Spline(spline_data_path, Spline::OF_RHO);
       spl_prs  = Spline(spline_data_path, Spline::OF_PRS);
     }
-    if (gravity == GRAV_READFILE)
+    if (gravity_mode == GRAV_READFILE)
       spl_grav = Spline(spline_data_path, Spline::OF_GRAVITY);
     if (heating == HEAT_READFILE)
       spl_heating = Spline(spline_data_path, Spline::OF_HEATING);
@@ -643,10 +616,9 @@
     ring_scale_vel_r  = reader.GetBoolean("ring", "scale_vel_radius", true);
     ring_init_type    = reader.GetInteger("ring", "init_type", 1);
     init_type2_radius = reader.GetFloat("ring", "init_type2_radius", 0.125);
-=======
+
     // Hot bubble
     hot_bubble_g0 = reader.GetFloat("hot_bubble", "g0", 0.0);
->>>>>>> d2f08433
   }
 };
 
@@ -654,12 +626,8 @@
 struct Params {
   real_t save_freq;
   real_t tend;
-<<<<<<< HEAD
-  INIReader reader;
-  std::string path_out = ".";
-=======
   Reader reader;
->>>>>>> d2f08433
+  // std::string path_out = ".";
   std::string filename_out = "run";
   std::string restart_file = "";
   TimeStepping time_stepping = TS_EULER;
@@ -700,24 +668,13 @@
   auto &reader = res.reader;
   
   // Run
-<<<<<<< HEAD
-  res.tend = res.GetFloat("run", "tend", 1.0);
-  res.multiple_outputs = res.GetBoolean("run", "multiple_outputs", false);
-  res.restart_file = res.Get("run", "restart_file", "");
-  if (res.restart_file != "" && !res.multiple_outputs)
-    throw std::runtime_error("Restart one unique files is not implemented yet !");
-    
-  res.save_freq = res.GetFloat("run", "save_freq", 1.0e-1);
-  res.filename_out = res.Get("run", "output_filename", "run");
-  res.path_out = res.Get("run", "output_path", ".");
-=======
   res.tend = reader.GetFloat("run", "tend", 1.0);
   res.multiple_outputs = reader.GetBoolean("run", "multiple_outputs", false);
   res.restart_file = reader.Get("run", "restart_file", "");
   
   res.save_freq = reader.GetFloat("run", "save_freq", 1.0e-1);
   res.filename_out = reader.Get("run", "output_filename", "run");
->>>>>>> d2f08433
+  // res.path_out = res.Get("run", "output_path", ".");
 
   std::map<std::string, TimeStepping> ts_map{
     {"euler", TS_EULER},
@@ -725,7 +682,6 @@
   };
   res.time_stepping = reader.GetMapValue(ts_map, "solvers", "time_stepping", "euler");
   res.problem = reader.Get("physics", "problem", "blast");
-
 
   // Misc
   res.seed = reader.GetInteger("misc", "seed", 12345);
@@ -810,5 +766,4 @@
 
 }
 
-
 #include "Gradient.h"
