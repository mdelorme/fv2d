#pragma once

#include <cmath>
#include <string>
#include <iomanip>
#include <functional>
#include "INIReader.h"
#include <Kokkos_Core.hpp>

namespace fv2d {

namespace {
  auto read_map(INIReader &reader, const auto& map, const std::string& section, const std::string& name, const std::string& default_value){
    std::string tmp;
    tmp = reader.Get(section, name, default_value);

    if (map.count(tmp) == 0) {
      tmp = "\nallowed values: ";
      for (auto elem : map) tmp += elem.first + ", ";
      throw std::runtime_error(std::string("bad parameter for ") + name + ": " + tmp);
    }
    return map.at(tmp);
  };
<<<<<<< HEAD

=======
>>>>>>> 35de5ec8
}

using real_t = double;

#ifdef MHD
constexpr int Nfields = 9;
#else
constexpr int Nfields = 4;
#endif

using Pos   = Kokkos::Array<real_t, 2>;
using Vect  = Kokkos::Array<real_t, 3>;
using State = Kokkos::Array<real_t, Nfields>;
using Array = Kokkos::View<real_t***>;
using ParallelRange = Kokkos::MDRangePolicy<Kokkos::Rank<2>>;
using Matrix = Kokkos::Array<Kokkos::Array<real_t, Nfields>, Nfields>;

struct RestartInfo {
  real_t time;
  int iteration;
};

enum IDir : uint8_t {
  IX = 0,
  IY = 1
};

#ifdef MHD
enum IVar : uint8_t {
  IR = 0,
  IU = 1,
  IV = 2,
  IW = 3,
  IP = 4,
  IE = 4,
  IBX = 5,
  IBY = 6,
  IBZ = 7,
  IPSI = 8
};
#else
enum IVar : uint8_t {
  IR = 0,
  IU = 1,
  IV = 2,
  IP = 3,
  IE = 3
};
#endif

enum RiemannSolver {
  HLL,
  HLLC,
  HLLD,
  FIVEWAVES,
  IDEALGLM
};

enum DivCleaning {
  NO_DC,
  DEDNER, // hyperbolic div-cleaning
  DERIGS // entropy consistent
};

enum BoundaryType {
  BC_ABSORBING,
  BC_REFLECTING,
  BC_PERIODIC
};

enum TimeStepping {
  TS_EULER,
  TS_RK2
};

enum ReconstructionType {
  PCM,
  PCM_WB,
  PLM
};

enum ThermalConductivityMode {
  TCM_CONSTANT,
  TCM_B02,
};

// Thermal conduction at boundary
enum BCTC_Mode {
  BCTC_NONE,              // Nothing special done
  BCTC_FIXED_TEMPERATURE, // Lock the temperature at the boundary
  BCTC_FIXED_GRADIENT     // Lock the gradient at the boundary
};

enum ViscosityMode {
  VSC_CONSTANT
};

// All parameters that should be copied on the device
struct DeviceParams { 
  // Thermodynamics
  real_t gamma0 = 5.0/3.0;
  
  // Gravity
  bool gravity = false;
  real_t g;
  bool well_balanced_flux_at_y_bc = false;
  bool well_balanced = false;
<<<<<<< HEAD
  real_t smallr = 1.0e-10;
  real_t smallp = 1.0e-10;
  // Thermal conduction
=======
>>>>>>> 35de5ec8
  
  // Thermal conductivity
  bool thermal_conductivity_active;
  ThermalConductivityMode thermal_conductivity_mode;
  real_t kappa;
  BCTC_Mode bctc_ymin, bctc_ymax;
  real_t bctc_ymin_value, bctc_ymax_value;
  
  // Viscosity
  bool viscosity_active;
  ViscosityMode viscosity_mode;
  real_t mu;
  
  // Polytropes and such
  real_t m1;
  real_t theta1;
  real_t m2;
  real_t theta2;
  
  // H84
  real_t h84_pert;
  
  // C91
  real_t c91_pert;
  
  // B02
  real_t b02_ymid;
  real_t b02_kappa1;
  real_t b02_kappa2;
  real_t b02_thickness;
  
  // Boundaries
  BoundaryType boundary_x = BC_REFLECTING;
  BoundaryType boundary_y = BC_REFLECTING;
  
  // Godunov
  ReconstructionType reconstruction = PCM; 
  RiemannSolver riemann_solver = HLL;
  real_t CFL = 0.1;
  
<<<<<<< HEAD
  // Divergence Cleaning - MHD only
  DivCleaning div_cleaning = NO_DC;
  real_t cr = 0.18; // GLMMHD
  
  
=======
>>>>>>> 35de5ec8
  // Mesh
  int Nx;      // Number of domain cells
  int Ny;      
  int Ng;      // Number of ghosts
  int Ntx;     // Total number of cells
  int Nty;
  int ibeg;    // First cell of the domain
  int iend;    // First cell outside of the domain
  int jbeg;
  int jend;
  real_t xmin; // Minimum boundary of the domain
  real_t xmax; // Maximum boundary of the domain
  real_t ymin;
  real_t ymax;
  real_t dx;   // Space step
  real_t dy;
<<<<<<< HEAD
  
=======

>>>>>>> 35de5ec8
  // Misc stuff
  real_t epsilon = 1.0e-6;
  
  void init_from_inifile(INIReader &reader) {
<<<<<<< HEAD
=======
    
    
>>>>>>> 35de5ec8
    // Mesh
    Nx = reader.GetInteger("mesh", "Nx", 32);
    Ny = reader.GetInteger("mesh", "Ny", 32);
    Ng = reader.GetInteger("mesh", "Nghosts", 2);
    xmin = reader.GetFloat("mesh", "xmin", 0.0);
    xmax = reader.GetFloat("mesh", "xmax", 1.0);
    ymin = reader.GetFloat("mesh", "ymin", 0.0);
    ymax = reader.GetFloat("mesh", "ymax", 1.0);
    
    Ntx  = Nx + 2*Ng;
    Nty  = Ny + 2*Ng;
    ibeg = Ng;
    iend = Ng+Nx;
    jbeg = Ng;
    jend = Ng+Ny;
    
    dx = (xmax-xmin) / Nx;
    dy = (ymax-ymin) / Ny;
    
    CFL = reader.GetFloat("solvers", "CFL", 0.8);
<<<<<<< HEAD
    
=======
>>>>>>> 35de5ec8
    std::map<std::string, BoundaryType> bc_map{
      {"reflecting",         BC_REFLECTING},
      {"absorbing",          BC_ABSORBING},
      {"periodic",           BC_PERIODIC}
    };
    boundary_x = read_map(reader, bc_map, "run", "boundaries_x", "reflecting");
    boundary_y = read_map(reader, bc_map, "run", "boundaries_y", "reflecting");
<<<<<<< HEAD
    
=======

>>>>>>> 35de5ec8
    std::map<std::string, ReconstructionType> recons_map{
      {"pcm",    PCM},
      {"pcm_wb", PCM_WB},
      {"plm",    PLM}
    };
    reconstruction = read_map(reader, recons_map, "solvers", "reconstruction", "pcm");
<<<<<<< HEAD
    
    std::map<std::string, RiemannSolver> riemann_map{
      {"hll", HLL},
      {"hllc", HLLC},
      {"hlld", HLLD},
      {"fivewaves", FIVEWAVES},
      {"idealGLM", IDEALGLM}
    };
    riemann_solver = read_map(reader, riemann_map, "solvers", "riemann_solver", "hllc");
    std::map<std::string, DivCleaning> div_cleaning_map{
      {"none", NO_DC},
      {"dedner", DEDNER},
      {"derigs", DERIGS}
    };
    div_cleaning = read_map(reader, div_cleaning_map, "solvers", "div_cleaning", "dedner");
    if (div_cleaning == DERIGS) {
      throw std::runtime_error("Derigs div cleaning is not implemented yet !");
    };
=======

    std::map<std::string, RiemannSolver> riemann_map{
      {"hll", HLL},
      {"hllc", HLLC}
    };
    riemann_solver = read_map(reader, riemann_map, "solvers", "riemann_solver", "hllc");

>>>>>>> 35de5ec8
    // Physics
    epsilon = reader.GetFloat("misc", "epsilon", 1.0e-6);
    gamma0  = reader.GetFloat("physics", "gamma0", 5.0/3.0);
    gravity = reader.GetBoolean("physics", "gravity", false);
    g       = reader.GetFloat("physics", "g", 0.0);
    m1      = reader.GetFloat("polytrope", "m1", 1.0);
    theta1  = reader.GetFloat("polytrope", "theta1", 10.0);
    m2      = reader.GetFloat("polytrope", "m2", 1.0);
    theta2  = reader.GetFloat("polytrope", "theta2", 10.0);
    well_balanced_flux_at_y_bc = reader.GetBoolean("physics", "well_balanced_flux_at_y_bc", false);
<<<<<<< HEAD
    cr      = reader.GetFloat("physics", "cr", 0.18);
    
=======

>>>>>>> 35de5ec8
    // Thermal conductivity
    thermal_conductivity_active = reader.GetBoolean("thermal_conduction", "active", false);
    std::map<std::string, ThermalConductivityMode> thermal_conductivity_map{
      {"constant", TCM_CONSTANT},
      {"B02",      TCM_B02}
    };
    thermal_conductivity_mode = read_map(reader, thermal_conductivity_map, "thermal_conduction", "conductivity_mode", "constant");
    kappa = reader.GetFloat("thermal_conduction", "kappa", 0.0);
<<<<<<< HEAD
    
=======

>>>>>>> 35de5ec8
    std::map<std::string, BCTC_Mode> bctc_map{
      {"none",              BCTC_NONE},
      {"fixed_temperature", BCTC_FIXED_TEMPERATURE},
      {"fixed_gradient",    BCTC_FIXED_GRADIENT}
    };
    bctc_ymin = read_map(reader, bctc_map, "thermal_conduction", "bc_xmin", "none");
    bctc_ymax = read_map(reader, bctc_map, "thermal_conduction", "bc_xmax", "none");
    bctc_ymin_value = reader.GetFloat("thermal_conduction", "bc_xmin_value", 1.0);
    bctc_ymax_value = reader.GetFloat("thermal_conduction", "bc_xmax_value", 1.0);
<<<<<<< HEAD
    
=======

>>>>>>> 35de5ec8
    // Viscosity
    viscosity_active = reader.GetBoolean("viscosity", "active", false);
    std::map<std::string, ViscosityMode> viscosity_map{
      {"constant", VSC_CONSTANT},
    };
    viscosity_mode = read_map(reader, viscosity_map, "viscosity", "viscosity_mode", "constant");
    mu = reader.GetFloat("viscosity", "mu", 0.0);
<<<<<<< HEAD
    
    // H84
    h84_pert = reader.GetFloat("H84", "perturbation", 1.0e-4);
    
=======

    // H84
    h84_pert = reader.GetFloat("H84", "perturbation", 1.0e-4);

>>>>>>> 35de5ec8
    // C91
    c91_pert = reader.GetFloat("C91", "perturbation", 1.0e-3);
  }
};

// All the parameters
struct Params {
  real_t save_freq;
  real_t tend;
  INIReader reader;
  std::string filename_out = "run";
  std::string restart_file = "";
  TimeStepping time_stepping = TS_EULER;

  bool multiple_outputs = false;

  // Parallel stuff
  ParallelRange range_tot;
  ParallelRange range_dom;
  ParallelRange range_xbound;
  ParallelRange range_ybound;
  ParallelRange range_slopes;

  // Run
  std::string problem;

  // All the physics
  DeviceParams device_params;

  // Misc 
  int seed;
  int log_frequency;
  
  struct value_container {
    std::string value;
    bool from_file = false;
    bool used = false;
  };
  std::map<std::string, std::map<std::string, value_container>> _values;
  
  template<typename T>
  void registerValue(std::string section, std::string name, const T& default_value) {
    // TODO: revoir la logique car affiche unused et default à chaque paramètre.
    // Les valeurs sont par contre correctes.
    auto hasValue = [&](const std::string& section, const std::string& name) {
      return (this->_values.count(section) != 0) && (this->_values.at(section).count(name) != 0);
    };

    bool is_present_in_file = hasValue(section, name);
    if (is_present_in_file) {
      this->_values[section][name].used = true;
      this->_values[section][name].from_file = true;
    }
    if constexpr (std::is_same_v<T, std::string>){
      this->_values[section][name].value = default_value;
    }
    else {
      this->_values[section][name].value = std::to_string(default_value);
    }
  }
  bool GetBoolean(std::string section, std::string name, bool default_value){
    bool res = this->reader.GetBoolean(section, name, default_value);
    registerValue(section, name, res);
    return res;
  }
  
  int GetInteger(std::string section, std::string name, int default_value){
    int res = this->reader.GetInteger(section, name, default_value);
    registerValue(section, name, res);
    return res;
  }
  
  real_t GetFloat(std::string section, std::string name, real_t default_value){
    real_t res = this->reader.GetFloat(section, name, default_value);
    registerValue(section, name, res);
    return res;
  }
  std::string Get(std::string section, std::string name, std::string default_value){
    std::string res = this->reader.Get(section, name, default_value);
    registerValue(section, name, res);
    return res;
  }

  void outputValues(std::ostream& o){
    constexpr std::string::size_type name_width = 20;
    constexpr std::string::size_type value_width = 20;
    auto initial_format = o.flags();
    std::string problem = this->Get("physics", "problem", "unknown");
    o << "Parameters used for the problem: " << problem << std::endl;
    o << std::left;
    for( auto p_section : this->_values )
    {
      const std::string& section_name = p_section.first;
      const std::map<std::string, value_container>& map_section = p_section.second;

      o << "\n[" << section_name << "]" << std::endl;
      for( auto p_var : map_section )
      {
        const std::string& var_name = p_var.first;
        const value_container& val = p_var.second;

        o << std::setw(std::max(var_name.length(),name_width)) << var_name << " = " << std::setw(std::max(val.value.length(), value_width)) << val.value << std::endl;
      }
    }
    o.flags(initial_format);
  }
};


// Helper to get the position in the mesh
KOKKOS_INLINE_FUNCTION
Pos getPos(const DeviceParams& params, int i, int j) {
  return {params.xmin + (i-params.ibeg+0.5) * params.dx,
          params.ymin + (j-params.jbeg+0.5) * params.dy};
}

Params readInifile(std::string filename) {
  // Params reader(filename);
  Params res;
  res.reader = INIReader(filename);
  // Run
  res.tend = res.GetFloat("run", "tend", 1.0);
  res.multiple_outputs = res.GetBoolean("run", "multiple_outputs", false);
  res.restart_file = res.Get("run", "restart_file", "");
  if (res.restart_file != "" && !res.multiple_outputs)
    throw std::runtime_error("Restart one unique files is not implemented yet !");
    
  res.save_freq = res.GetFloat("run", "save_freq", 1.0e-1);
  res.filename_out = res.Get("run", "output_filename", "run");

  std::map<std::string, TimeStepping> ts_map{
    {"euler", TS_EULER},
    {"RK2",   TS_RK2}
  };
  res.time_stepping = read_map(res.reader, ts_map, "solvers", "time_stepping", "euler");
  res.problem = res.Get("physics", "problem", "blast");


  // Misc
  res.seed = res.GetInteger("misc", "seed", 12345);
  res.log_frequency = res.GetInteger("misc", "log_frequency", 10);

  // All device parameters
  res.device_params.init_from_inifile(res.reader);

  // Parallel ranges
  res.range_tot = ParallelRange({0, 0}, {res.device_params.Ntx, res.device_params.Nty});
  res.range_dom = ParallelRange({res.device_params.ibeg, res.device_params.jbeg}, {res.device_params.iend, res.device_params.jend});
  res.range_xbound = ParallelRange({0, res.device_params.jbeg}, {res.device_params.Ng, res.device_params.jend});
  res.range_ybound = ParallelRange({0, 0}, {res.device_params.Ntx, res.device_params.Ng});
  res.range_slopes = ParallelRange({res.device_params.ibeg-1, res.device_params.jbeg-1}, {res.device_params.iend+1, res.device_params.jend+1});


  return res;
} 
}


// All states operations
#include "States.h"

namespace fv2d {
void consToPrim(Array U, Array Q, const Params &full_params) {
  auto params = full_params.device_params;
  Kokkos::parallel_for( "Conservative to Primitive", 
                        full_params.range_tot,
                        KOKKOS_LAMBDA(const int i, const int j) {
                          State Uloc = getStateFromArray(U, i, j);
                          State Qloc = consToPrim(Uloc, params);
                          setStateInArray(Q, i, j, Qloc);
                        });
}

void primToCons(Array &Q, Array &U, const Params &full_params) {
  auto params = full_params.device_params;
  Kokkos::parallel_for( "Primitive to Conservative", 
                        full_params.range_tot,
                        KOKKOS_LAMBDA(const int i, const int j) {
                          State Qloc = getStateFromArray(Q, i, j);
                          State Uloc = primToCons(Qloc, params);
                          setStateInArray(U, i, j, Uloc);
                        });
}

void checkNegatives(Array &Q, const Params &full_params) {
  uint64_t negative_density  = 0;
  uint64_t negative_pressure = 0;
  uint64_t nan_count = 0;

  Kokkos::parallel_reduce(
    "Check negative density/pressure", 
    full_params.range_dom,
    KOKKOS_LAMBDA(const int i, const int j, uint64_t& lnegative_density, uint64_t& lnegative_pressure, uint64_t& lnan_count) {
      constexpr real_t eps = 1.0e-6;
      if (Q(j, i, IR) < 0) {
        Q(j, i, IR) = eps;
        lnegative_density++;
      }
      if (Q(j, i, IP) < 0) {
        Q(j, i, IP) = eps;
        lnegative_pressure++;
      }

      for (int ivar=0; ivar < Nfields; ++ivar)
        if (std::isnan(Q(j, i, ivar)))
          lnan_count++;

    }, negative_density, negative_pressure, nan_count);

    if (negative_density) 
      std::cout << "--> negative density: " << negative_density << std::endl;
    if (negative_pressure)
      std::cout << "--> negative pressure: " << negative_pressure << std::endl;
    if (nan_count)
      std::cout << "--> NaN detected." << std::endl;
}

<<<<<<< HEAD
} // namespace fv2d
=======
}
>>>>>>> 35de5ec8
<|MERGE_RESOLUTION|>--- conflicted
+++ resolved
@@ -21,10 +21,6 @@
     }
     return map.at(tmp);
   };
-<<<<<<< HEAD
-
-=======
->>>>>>> 35de5ec8
 }
 
 using real_t = double;
@@ -132,12 +128,9 @@
   real_t g;
   bool well_balanced_flux_at_y_bc = false;
   bool well_balanced = false;
-<<<<<<< HEAD
   real_t smallr = 1.0e-10;
   real_t smallp = 1.0e-10;
   // Thermal conduction
-=======
->>>>>>> 35de5ec8
   
   // Thermal conductivity
   bool thermal_conductivity_active;
@@ -178,14 +171,11 @@
   RiemannSolver riemann_solver = HLL;
   real_t CFL = 0.1;
   
-<<<<<<< HEAD
   // Divergence Cleaning - MHD only
   DivCleaning div_cleaning = NO_DC;
   real_t cr = 0.18; // GLMMHD
   
   
-=======
->>>>>>> 35de5ec8
   // Mesh
   int Nx;      // Number of domain cells
   int Ny;      
@@ -202,20 +192,12 @@
   real_t ymax;
   real_t dx;   // Space step
   real_t dy;
-<<<<<<< HEAD
-  
-=======
-
->>>>>>> 35de5ec8
   // Misc stuff
   real_t epsilon = 1.0e-6;
   
   void init_from_inifile(INIReader &reader) {
-<<<<<<< HEAD
-=======
-    
-    
->>>>>>> 35de5ec8
+    
+    
     // Mesh
     Nx = reader.GetInteger("mesh", "Nx", 32);
     Ny = reader.GetInteger("mesh", "Ny", 32);
@@ -236,10 +218,6 @@
     dy = (ymax-ymin) / Ny;
     
     CFL = reader.GetFloat("solvers", "CFL", 0.8);
-<<<<<<< HEAD
-    
-=======
->>>>>>> 35de5ec8
     std::map<std::string, BoundaryType> bc_map{
       {"reflecting",         BC_REFLECTING},
       {"absorbing",          BC_ABSORBING},
@@ -247,18 +225,12 @@
     };
     boundary_x = read_map(reader, bc_map, "run", "boundaries_x", "reflecting");
     boundary_y = read_map(reader, bc_map, "run", "boundaries_y", "reflecting");
-<<<<<<< HEAD
-    
-=======
-
->>>>>>> 35de5ec8
     std::map<std::string, ReconstructionType> recons_map{
       {"pcm",    PCM},
       {"pcm_wb", PCM_WB},
       {"plm",    PLM}
     };
     reconstruction = read_map(reader, recons_map, "solvers", "reconstruction", "pcm");
-<<<<<<< HEAD
     
     std::map<std::string, RiemannSolver> riemann_map{
       {"hll", HLL},
@@ -277,15 +249,6 @@
     if (div_cleaning == DERIGS) {
       throw std::runtime_error("Derigs div cleaning is not implemented yet !");
     };
-=======
-
-    std::map<std::string, RiemannSolver> riemann_map{
-      {"hll", HLL},
-      {"hllc", HLLC}
-    };
-    riemann_solver = read_map(reader, riemann_map, "solvers", "riemann_solver", "hllc");
-
->>>>>>> 35de5ec8
     // Physics
     epsilon = reader.GetFloat("misc", "epsilon", 1.0e-6);
     gamma0  = reader.GetFloat("physics", "gamma0", 5.0/3.0);
@@ -296,12 +259,8 @@
     m2      = reader.GetFloat("polytrope", "m2", 1.0);
     theta2  = reader.GetFloat("polytrope", "theta2", 10.0);
     well_balanced_flux_at_y_bc = reader.GetBoolean("physics", "well_balanced_flux_at_y_bc", false);
-<<<<<<< HEAD
     cr      = reader.GetFloat("physics", "cr", 0.18);
     
-=======
-
->>>>>>> 35de5ec8
     // Thermal conductivity
     thermal_conductivity_active = reader.GetBoolean("thermal_conduction", "active", false);
     std::map<std::string, ThermalConductivityMode> thermal_conductivity_map{
@@ -310,11 +269,6 @@
     };
     thermal_conductivity_mode = read_map(reader, thermal_conductivity_map, "thermal_conduction", "conductivity_mode", "constant");
     kappa = reader.GetFloat("thermal_conduction", "kappa", 0.0);
-<<<<<<< HEAD
-    
-=======
-
->>>>>>> 35de5ec8
     std::map<std::string, BCTC_Mode> bctc_map{
       {"none",              BCTC_NONE},
       {"fixed_temperature", BCTC_FIXED_TEMPERATURE},
@@ -324,11 +278,6 @@
     bctc_ymax = read_map(reader, bctc_map, "thermal_conduction", "bc_xmax", "none");
     bctc_ymin_value = reader.GetFloat("thermal_conduction", "bc_xmin_value", 1.0);
     bctc_ymax_value = reader.GetFloat("thermal_conduction", "bc_xmax_value", 1.0);
-<<<<<<< HEAD
-    
-=======
-
->>>>>>> 35de5ec8
     // Viscosity
     viscosity_active = reader.GetBoolean("viscosity", "active", false);
     std::map<std::string, ViscosityMode> viscosity_map{
@@ -336,17 +285,10 @@
     };
     viscosity_mode = read_map(reader, viscosity_map, "viscosity", "viscosity_mode", "constant");
     mu = reader.GetFloat("viscosity", "mu", 0.0);
-<<<<<<< HEAD
-    
+
     // H84
     h84_pert = reader.GetFloat("H84", "perturbation", 1.0e-4);
-    
-=======
-
-    // H84
-    h84_pert = reader.GetFloat("H84", "perturbation", 1.0e-4);
-
->>>>>>> 35de5ec8
+
     // C91
     c91_pert = reader.GetFloat("C91", "perturbation", 1.0e-3);
   }
@@ -564,8 +506,6 @@
       std::cout << "--> NaN detected." << std::endl;
 }
 
-<<<<<<< HEAD
-} // namespace fv2d
-=======
-}
->>>>>>> 35de5ec8
+}
+
+} // namespace fv2d