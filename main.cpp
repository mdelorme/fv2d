#include <iostream>
#include <array>

#include "SimInfo.h"
#include "Init.h"
#include "ComputeDt.h"
#include "IOManager.h"
#include "Update.h"

using namespace fv2d;

int main(int argc, char **argv) {
  // Initializing Kokkos
  Kokkos::initialize(argc, argv);
  {
    std::cout << "░░░░░░░░░░░░░░░░░░░░░░░░░░░░░░░░░░░░░░░░░░░░░░░" << std::endl;
    std::cout << "░        ░░   ░░░░░░░░░   ░░░░░░░░░░░░░░░░░   ░" << std::endl;
    std::cout << "▒   ▒▒▒▒▒▒▒▒   ▒▒▒▒▒▒▒   ▒▒▒   ▒  ▒▒▒▒▒▒▒▒▒   ▒" << std::endl;
    std::cout << "▒   ▒▒▒▒▒▒▒▒▒   ▒▒▒▒▒   ▒▒▒  ▒▒▒▒▒   ▒▒▒▒▒▒   ▒" << std::endl;
    std::cout << "▓       ▓▓▓▓▓▓   ▓▓▓   ▓▓▓▓▓▓▓▓▓   ▓▓▓▓   ▓   ▓" << std::endl;
    std::cout << "▓   ▓▓▓▓▓▓▓▓▓▓▓   ▓   ▓▓▓▓▓▓▓▓   ▓▓▓▓▓  ▓▓▓   ▓" << std::endl;
    std::cout << "▓   ▓▓▓▓▓▓▓▓▓▓▓▓     ▓▓▓▓▓▓▓   ▓▓▓▓▓▓▓  ▓▓▓   ▓" << std::endl;
    std::cout << "█   █████████████   ███████         ███   █   █" << std::endl;
    std::cout << "███████████████████████████████████████████████" << std::endl;

    // Reading parameters from .ini file
    auto params = readInifile(argv[1]);
    std::ofstream out_ini("last.ini");
    params.outputValues(out_ini);
    auto device_params = params.device_params;

    // Allocating main views
    Array U    = Kokkos::View<real_t***>("U", device_params.Nty, device_params.Ntx, Nfields);
    Array Q    = Kokkos::View<real_t***>("Q", device_params.Nty, device_params.Ntx, Nfields);


    real_t GLM_ch1; // GLM wave speed, computed only once
    // Misc vars for iteration
    real_t t = 0.0;
    int ite = 0;
    real_t next_save = 0.0;
    
    // Initializing primitive variables
    InitFunctor init(params);
    UpdateFunctor update(params);
    ComputeDtFunctor computeDt(params);
    IOManager ioManager(params);

    if (params.restart_file != "") {
      auto restart_info = ioManager.loadSnapshot(Q, t);
      t = restart_info.time;
      ite = restart_info.iteration;
      std::cout << "Restart at iteration " << ite << " and time " << t << std::endl;
      next_save = t + params.save_freq;
      ite++;
    }
    else
      init.init(Q);
      GLM_ch1 = init.initGLMch(Q, params);
    primToCons(Q, U, params);

    real_t dt;
    int next_log = 0;

    while (t + device_params.epsilon < params.tend) {
      bool save_needed = (t + device_params.epsilon > next_save);

      dt = computeDt.computeDt(Q, (ite == 0 ? params.save_freq : next_save-t), t, next_log == 0);
      if (next_log == 0)
        next_log = params.log_frequency;
      else
        next_log--;

      if (save_needed) {
        std::cout << " - Saving at time " << t << std::endl;
        ioManager.saveSolution(Q, ite++, t, dt);
        next_save += params.save_freq;
      }

<<<<<<< HEAD
      update.update(Q, U, dt, GLM_ch1);
=======
      update.update(Q, U, dt, t);
>>>>>>> 5838c39c
      consToPrim(U, Q, params);
      checkNegatives(Q, params);

      t += dt;
    }

    std::cout << "Time at end is " << t << std::endl;

    ioManager.saveSolution(Q, ite++, t, dt);
  }
  Kokkos::finalize();

  std::cout << std::endl << std::endl;
  std::cout << "    █     ▀██  ▀██         ▀██                              ▄█▄ " << std::endl;
  std::cout << "   ███     ██   ██       ▄▄ ██    ▄▄▄   ▄▄ ▄▄▄     ▄▄▄▄     ███ " << std::endl;
  std::cout << "  █  ██    ██   ██     ▄▀  ▀██  ▄█  ▀█▄  ██  ██  ▄█▄▄▄██    ▀█▀ " << std::endl;
  std::cout << " ▄▀▀▀▀█▄   ██   ██     █▄   ██  ██   ██  ██  ██  ██          █  " << std::endl;
  std::cout << "▄█▄  ▄██▄ ▄██▄ ▄██▄    ▀█▄▄▀██▄  ▀█▄▄█▀ ▄██▄ ██▄  ▀█▄▄▄▀     ▄  " << std::endl;
  std::cout << "                                                            ▀█▀ " << std::endl;

  return 0;
}<|MERGE_RESOLUTION|>--- conflicted
+++ resolved
@@ -77,11 +77,7 @@
         next_save += params.save_freq;
       }
 
-<<<<<<< HEAD
-      update.update(Q, U, dt, GLM_ch1);
-=======
-      update.update(Q, U, dt, t);
->>>>>>> 5838c39c
+      update.update(Q, U, dt, t, GLM_ch1);
       consToPrim(U, Q, params);
       checkNegatives(Q, params);
 
