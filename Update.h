--- conflicted
+++ resolved
@@ -6,11 +6,7 @@
 #include "BoundaryConditions.h"
 #include "ThermalConduction.h"
 #include "Viscosity.h"
-<<<<<<< HEAD
 #include "BodyForces.h"
-=======
-#include "Gravity.h"
->>>>>>> d2f08433
 
 namespace fv2d {
 
@@ -27,12 +23,7 @@
         res[IR] = q[IR];
         res[IU] = q[IU];
         res[IV] = q[IV];
-<<<<<<< HEAD
-        res[IP] = (dir == IX ? q[IP] : q[IP] + 2.0 * length * q[IR] * params.g * params.dy * 0.5);
-        break;
-=======
-        res[IP] = q[IP] + sign * q[IR] * getGravity(i, j, dir, params) * params.dy * 0.5;
->>>>>>> d2f08433
+        res[IP] = q[IP] + length * q[IR] * params.gy; // getGravity(i, j, dir, params)
       default:  res = q; // Piecewise Constant
     }
     return res;
@@ -435,7 +426,6 @@
             // reflective flux ne marche pas bien ==> vitesse radial très élevé au bords dès les premières itérations
             const real_t p0 = params.spl_prs(params.radial_radius);  
 
-<<<<<<< HEAD
             if (dir == IX) {
               if (i==params.ibeg)
                 fluxL = rotate_back(State{0.0, p0, 0.0, 0.0}, rotL);
@@ -452,25 +442,6 @@
 
           auto un_loc = getStateFromArray(Unew, i, j);
           un_loc += dt * (lenL*fluxL - lenR*fluxR) / cellArea;
-=======
-          // Remove mechanical flux in a well-balanced fashion
-          if (params.well_balanced_flux_at_y_bc && (j==params.jbeg || j==params.jend-1) && dir == IY) {
-            real_t g = getGravity(i, j, dir, params);
-            if (j==params.jbeg)
-              fluxL = State{0.0, 0.0, poutR - Q(j, i, IR)*g*params.dy, 0.0};
-            else 
-              fluxR = State{0.0, 0.0, poutL + Q(j, i, IR)*g*params.dy, 0.0};
-          }
-
-          auto un_loc = getStateFromArray(Unew, i, j);
-          un_loc += dt*(fluxL - fluxR)/(dir == IX ? params.dx : params.dy);
-        
-          if (params.gravity_mode != GRAV_NONE) {
-            real_t g = getGravity(i, j, dir, params);
-            un_loc[IV] += dt * Q(j, i, IR) * g;
-            un_loc[IE] += dt * 0.5 * (fluxL[IR] + fluxR[IR]) * g;
-          }
->>>>>>> d2f08433
 
           setStateInArray(Unew, i, j, un_loc);
         };
