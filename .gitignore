.vscode
build*
<<<<<<< HEAD
CMakePresets.json
render/
*.h5
=======
CMakePresets.json
>>>>>>> 44a37761
<|MERGE_RESOLUTION|>--- conflicted
+++ resolved
@@ -1,9 +1,5 @@
 .vscode
 build*
-<<<<<<< HEAD
 CMakePresets.json
 render/
-*.h5
-=======
-CMakePresets.json
->>>>>>> 44a37761
+*.h5